--- conflicted
+++ resolved
@@ -78,13 +78,9 @@
 Company.hasMany(CompanyReview, { foreignKey: 'companyId', as: 'reviews' });
 Company.hasMany(CompanyFollow, { foreignKey: 'companyId', as: 'followers' });
 Company.hasMany(User, { foreignKey: 'company_id', as: 'employees' });
-<<<<<<< HEAD
-Company.hasMany(CompanyPhoto, { foreignKey: 'companyId', as: 'photos' });
-=======
 if (CompanyPhoto) {
   Company.hasMany(CompanyPhoto, { foreignKey: 'companyId', as: 'photos' });
 }
->>>>>>> 267a7d3f
 
 // Job associations
 Job.belongsTo(User, { foreignKey: 'employerId', as: 'employer' });
@@ -111,17 +107,11 @@
 JobPhoto.belongsTo(Job, { foreignKey: 'jobId', as: 'job' });
 JobPhoto.belongsTo(User, { foreignKey: 'uploadedBy', as: 'uploader' });
 
-<<<<<<< HEAD
-// CompanyPhoto associations
-CompanyPhoto.belongsTo(Company, { foreignKey: 'companyId', as: 'company' });
-CompanyPhoto.belongsTo(User, { foreignKey: 'uploadedBy', as: 'uploader' });
-=======
 // CompanyPhoto associations (optional)
 if (CompanyPhoto) {
   CompanyPhoto.belongsTo(Company, { foreignKey: 'companyId', as: 'company' });
   CompanyPhoto.belongsTo(User, { foreignKey: 'uploadedBy', as: 'uploader' });
 }
->>>>>>> 267a7d3f
 
 // HotVacancy associations
 HotVacancy.belongsTo(Company, { foreignKey: 'companyId', as: 'company' });
