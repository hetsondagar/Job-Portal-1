--- conflicted
+++ resolved
@@ -29,11 +29,7 @@
     database: process.env.DB_NAME || 'jobportal_dev',
     host: process.env.DB_HOST || 'localhost',
     port: process.env.DB_PORT || 5432,
-<<<<<<< HEAD
-    url: process.env.DB_URL || 'postgresql://jobportal_dev_0u1u_user:yK9WCII787btQrSqZJVdq0Cx61rZoTsc@dpg-d372gajuibrs738lnm5g-a.singapore-postgres.render.com:5432/jobportal_dev_0u1u',
-=======
     url: process.env.DB_URL || 'postgresql://postgres:password@localhost:5432/jobportal_dev',
->>>>>>> 59cec17b
     dialect: 'postgres',
     logging: console.log,
     pool: {
@@ -47,11 +43,7 @@
       underscored: false,
       freezeTableName: true
     },
-<<<<<<< HEAD
     dialectOptions: getDialectOptions(process.env.DB_HOST)
-=======
-    dialectOptions: {}
->>>>>>> 59cec17b
   },
   test: {
     username: process.env.DB_USER || 'postgres',
@@ -73,11 +65,7 @@
       underscored: false,
       freezeTableName: true
     },
-<<<<<<< HEAD
     dialectOptions: getDialectOptions(process.env.DB_HOST)
-=======
-    dialectOptions: {}
->>>>>>> 59cec17b
   },
   production: {
     username: process.env.DB_USER || 'postgres',
@@ -98,10 +86,6 @@
       underscored: false,
       freezeTableName: true
     },
-<<<<<<< HEAD
     dialectOptions: getDialectOptions(process.env.DB_HOST)
-=======
-    dialectOptions: {}
->>>>>>> 59cec17b
   }
-}; +};