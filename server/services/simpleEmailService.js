const nodemailer = require('nodemailer');

class SimpleEmailService {
  constructor() {
<<<<<<< HEAD
    this.fromEmail = process.env.EMAIL_FROM || process.env.SMTP_USER || 'noreply@jobportal.com';
    this.fromName = 'Job Portal';
=======
    this.fromEmail = process.env.FROM_EMAIL || 'noreply@jobportal.com';
    this.fromName = process.env.FROM_NAME || 'Job Portal';
>>>>>>> 716ced12
    this.initializeTransporter();
  }

  async initializeTransporter() {
    try {
      // Yahoo-specific handling
      if (process.env.SMTP_HOST === 'smtp.mail.yahoo.com' || process.env.SMTP_HOST?.includes('yahoo')) {
        console.log('🔄 Detected Yahoo SMTP - using Yahoo-specific configuration');
        this.transporter = await this.initializeYahooTransporter();
        return;
      }

      // Prefer explicit SMTP settings if provided (or URL)
      const smtpUrl = process.env.SMTP_URL;
      const hasHostCreds = process.env.SMTP_HOST && process.env.SMTP_USER && process.env.SMTP_PASS;
      if (smtpUrl || hasHostCreds) {
        const poolEnabled = String(process.env.SMTP_POOL || 'true') === 'true';
        const port = Number(process.env.SMTP_PORT || 587);
        const secure = String(process.env.SMTP_SECURE || (port === 465)).toLowerCase() === 'true';
        const connectionTimeout = Number(process.env.SMTP_CONNECTION_TIMEOUT_MS || 10000);
        const socketTimeout = Number(process.env.SMTP_SOCKET_TIMEOUT_MS || 10000);

        const baseOptions = smtpUrl
          ? { url: smtpUrl }
          : {
              host: process.env.SMTP_HOST,
              port,
              secure,
              auth: { user: process.env.SMTP_USER, pass: process.env.SMTP_PASS }
            };

        // Build advanced SMTP options
        const transporterOptions = {
          ...baseOptions,
          pool: poolEnabled,
          maxConnections: Number(process.env.SMTP_MAX_CONNECTIONS || 5),
          maxMessages: Number(process.env.SMTP_MAX_MESSAGES || 100),
          connectionTimeout,
          greetingTimeout: Number(process.env.SMTP_GREETING_TIMEOUT_MS || 10000),
          socketTimeout,
          // STARTTLS / TLS behaviors
          requireTLS: String(process.env.SMTP_REQUIRE_TLS || 'false') === 'true',
          ignoreTLS: String(process.env.SMTP_IGNORE_TLS || 'false') === 'true',
          tls: {
            // Sometimes providers need this off if they use self-signed or old certs
            rejectUnauthorized: String(process.env.SMTP_TLS_REJECT_UNAUTHORIZED || 'true') === 'true',
            ciphers: process.env.SMTP_TLS_CIPHERS || undefined,
            minVersion: process.env.SMTP_TLS_MIN_VERSION || undefined
          },
          debug: String(process.env.SMTP_DEBUG || 'false') === 'true',
        };

        this.transporter = nodemailer.createTransport(transporterOptions);

        // Verify connection in background (non-blocking)
        Promise.resolve()
          .then(() => this.transporter.verify())
          .then(() => console.log('✅ SMTP transporter verified successfully'))
          .catch((err) => console.warn('⚠️ SMTP transporter verification failed:', err?.message || err));

        console.log('✅ Email service initialized with configured SMTP', {
          pool: transporterOptions.pool,
          host: smtpUrl ? '(via URL)' : process.env.SMTP_HOST,
          port,
          secure,
          connectionTimeout,
          socketTimeout
        });
        return;
      }

      // No SMTP configured
      this.transporter = null;
      console.log('ℹ️ No SMTP configured. Set SMTP_URL or SMTP_HOST/USER/PASS to enable SMTP.');
    } catch (error) {
      console.error('❌ Failed to initialize email service:', error.message);
      this.transporter = null;
    }
  }

  // Yahoo-specific SMTP configuration
  async initializeYahooTransporter() {
    const yahooHost = 'smtp.mail.yahoo.com';
    const yahooPorts = [465, 587]; // Try both ports
    
    for (const port of yahooPorts) {
      try {
        const secure = port === 465;
        const transporterOptions = {
          host: yahooHost,
          port,
          secure,
          auth: {
            user: process.env.SMTP_USER,
            pass: process.env.SMTP_PASS
          },
          // Yahoo-specific settings
          connectionTimeout: 30000, // 30 seconds
          greetingTimeout: 30000,
          socketTimeout: 30000,
          requireTLS: !secure, // Only for port 587
          ignoreTLS: false,
          tls: {
            rejectUnauthorized: false, // Yahoo sometimes has cert issues
            ciphers: 'SSLv3',
            secureProtocol: 'TLSv1_2_method'
          },
          // Yahoo connection pooling
          pool: false, // Disable pooling for Yahoo
          maxConnections: 1,
          maxMessages: 1,
          // Yahoo-specific debug
          debug: true,
          logger: true
        };

        console.log(`🔄 Trying Yahoo SMTP on port ${port} (secure: ${secure})`);
        
        const testTransporter = nodemailer.createTransport(transporterOptions);
        await testTransporter.verify();
        
        console.log(`✅ Yahoo SMTP verified on port ${port}`);
        return testTransporter;
      } catch (error) {
        console.warn(`❌ Yahoo SMTP failed on port ${port}:`, error?.message || error);
        continue;
      }
    }
    
    throw new Error('Yahoo SMTP failed on all ports (465, 587)');
  }

  async sendPasswordResetEmail(toEmail, resetToken, userName = 'User') {
    // Ensure init ran
    if (typeof this.transporter === 'undefined') {
      await this.initializeTransporter();
    }

    const resetUrl = `${process.env.FRONTEND_URL || 'http://localhost:3000'}/reset-password?token=${resetToken}`;
    
    const subject = 'Password Reset Request - Job Portal';
    const htmlContent = this.getPasswordResetEmailTemplate(userName, resetUrl);
    const textContent = this.getPasswordResetEmailText(userName, resetUrl);

    const mailOptions = {
      from: `"${this.fromName}" <${this.fromEmail}>`,
      to: toEmail,
      subject: subject,
      text: textContent,
      html: htmlContent
    };

    // Strategy: SMTP only, with retries
    if (!this.transporter) {
      throw new Error('SMTP is not configured. Set SMTP_URL or SMTP_HOST/USER/PASS');
    }

    const maxAttempts = Number(process.env.SMTP_RETRY_ATTEMPTS || 3);
    const baseDelayMs = Number(process.env.SMTP_RETRY_DELAY_MS || 1000);
    let lastError = null;
    for (let attempt = 1; attempt <= maxAttempts; attempt++) {
      try {
        const info = await this.transporter.sendMail(mailOptions);
        console.log('✅ Password reset email sent via SMTP');
        return { success: true, method: 'smtp', messageId: info.messageId };
      } catch (error) {
        lastError = error;
        console.error(`❌ SMTP send failed (attempt ${attempt}/${maxAttempts}):`, error?.message || error);
        if (attempt < maxAttempts) {
          const delay = baseDelayMs * Math.pow(2, attempt - 1);
          await new Promise((r) => setTimeout(r, delay));
          continue;
        }
      }
    }
    throw new Error(`SMTP send failed after ${maxAttempts} attempts: ${lastError?.message || lastError}`);
  }

  async sendViaResend({ toEmail, subject, htmlContent, textContent }) {
    const apiKey = process.env.RESEND_API_KEY;
    const from = `${this.fromName} <${this.fromEmail}>`;
    const resp = await fetch('https://api.resend.com/emails', {
      method: 'POST',
      headers: {
        Authorization: `Bearer ${apiKey}`,
        'Content-Type': 'application/json'
      },
      body: JSON.stringify({
        from,
        to: [toEmail],
        subject,
        html: htmlContent,
        text: textContent
      })
    });
    if (!resp.ok) {
      const txt = await resp.text();
      throw new Error(`Resend error ${resp.status}: ${txt}`);
    }
    return await resp.json();
  }

  async sendViaSendgrid({ toEmail, subject, htmlContent, textContent }) {
    const apiKey = process.env.SENDGRID_API_KEY;
    const resp = await fetch('https://api.sendgrid.com/v3/mail/send', {
      method: 'POST',
      headers: {
        Authorization: `Bearer ${apiKey}`,
        'Content-Type': 'application/json'
      },
      body: JSON.stringify({
        personalizations: [{ to: [{ email: toEmail }] }],
        from: { email: this.fromEmail, name: this.fromName },
        subject,
        content: [
          { type: 'text/plain', value: textContent },
          { type: 'text/html', value: htmlContent }
        ]
      })
    });
    if (!resp.ok) {
      const txt = await resp.text();
      throw new Error(`SendGrid error ${resp.status}: ${txt}`);
    }
    return { message: 'accepted' };
  }

  getPasswordResetEmailTemplate(userName, resetUrl) {
    return `
      <!DOCTYPE html>
      <html lang="en">
      <head>
        <meta charset="UTF-8">
        <meta name="viewport" content="width=device-width, initial-scale=1.0">
        <title>Password Reset - Job Portal</title>
        <style>
          body {
            font-family: Arial, sans-serif;
            line-height: 1.6;
            color: #333;
            max-width: 600px;
            margin: 0 auto;
            padding: 20px;
            background-color: #f4f4f4;
          }
          .container {
            background-color: #ffffff;
            padding: 30px;
            border-radius: 10px;
            box-shadow: 0 2px 10px rgba(0,0,0,0.1);
          }
          .header {
            text-align: center;
            margin-bottom: 30px;
          }
          .logo {
            font-size: 24px;
            font-weight: bold;
            color: #2563eb;
            margin-bottom: 10px;
          }
          .title {
            color: #1f2937;
            font-size: 20px;
            margin-bottom: 20px;
          }
          .content {
            margin-bottom: 30px;
          }
          .button {
            display: inline-block;
            background-color: #2563eb;
            color: #ffffff;
            padding: 12px 30px;
            text-decoration: none;
            border-radius: 5px;
            font-weight: bold;
            margin: 20px 0;
          }
          .button:hover {
            background-color: #1d4ed8;
          }
          .warning {
            background-color: #fef3c7;
            border: 1px solid #f59e0b;
            padding: 15px;
            border-radius: 5px;
            margin: 20px 0;
          }
          .footer {
            text-align: center;
            margin-top: 30px;
            padding-top: 20px;
            border-top: 1px solid #e5e7eb;
            color: #6b7280;
            font-size: 14px;
          }
        </style>
      </head>
      <body>
        <div class="container">
          <div class="header">
            <div class="logo">Job Portal</div>
            <h1 class="title">Password Reset Request</h1>
          </div>
          
          <div class="content">
            <p>Hello ${userName},</p>
            
            <p>We received a request to reset your password for your Job Portal account. If you didn't make this request, you can safely ignore this email.</p>
            
            <p>To reset your password, click the button below:</p>
            
            <div style="text-align: center;">
              <a href="${resetUrl}" class="button">Reset Password</a>
            </div>
            
            <p>Or copy and paste this link into your browser:</p>
            <p style="word-break: break-all; color: #2563eb;">${resetUrl}</p>
            
            <div class="warning">
              <strong>⚠️ Important:</strong>
              <ul>
                <li>This link will expire in 1 hour</li>
                <li>If you didn't request this password reset, please ignore this email</li>
                <li>For security, this link can only be used once</li>
              </ul>
            </div>
            
            <p>If you have any questions, please contact our support team.</p>
            
            <p>Best regards,<br>The Job Portal Team</p>
          </div>
          
          <div class="footer">
            <p>© 2024 Job Portal. All rights reserved.</p>
          </div>
        </div>
      </body>
      </html>
    `;
  }

  getPasswordResetEmailText(userName, resetUrl) {
    return `
Password Reset Request - Job Portal

Hello ${userName},

We received a request to reset your password for your Job Portal account. If you didn't make this request, you can safely ignore this email.

To reset your password, visit this link:
${resetUrl}

Important:
- This link will expire in 1 hour
- If you didn't request this password reset, please ignore this email
- For security, this link can only be used once

If you have any questions, please contact our support team.

Best regards,
The Job Portal Team

© 2024 Job Portal. All rights reserved.
    `;
  }

  async testEmailService() {
    try {
      const testEmail = 'test@example.com';
      const result = await this.sendPasswordResetEmail(testEmail, 'test-token-123', 'Test User');
      return { success: true, message: 'Email service is working correctly', previewUrl: result.previewUrl };
    } catch (error) {
      return { success: false, message: error.message };
    }
  }
}

module.exports = new SimpleEmailService();<|MERGE_RESOLUTION|>--- conflicted
+++ resolved
@@ -2,13 +2,8 @@
 
 class SimpleEmailService {
   constructor() {
-<<<<<<< HEAD
-    this.fromEmail = process.env.EMAIL_FROM || process.env.SMTP_USER || 'noreply@jobportal.com';
-    this.fromName = 'Job Portal';
-=======
-    this.fromEmail = process.env.FROM_EMAIL || 'noreply@jobportal.com';
+    this.fromEmail = process.env.EMAIL_FROM || process.env.FROM_EMAIL || process.env.SMTP_USER || 'noreply@jobportal.com';
     this.fromName = process.env.FROM_NAME || 'Job Portal';
->>>>>>> 716ced12
     this.initializeTransporter();
   }
 
