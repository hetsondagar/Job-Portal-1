'use strict';

const { FeaturedJob, Job, Company, User, Notification } = require('../config');

/**
 * Create a new featured job promotion
 */
exports.createFeaturedJob = async (req, res, next) => {
  try {
    console.log('🔥 Creating featured job promotion...');
    console.log('👤 Authenticated user:', req.user.id, req.user.email);

    const {
      jobId,
      promotionType = 'featured',
      startDate,
      endDate,
      budget,
      priority = 1
    } = req.body;

    // Validate required fields
    if (!jobId || !startDate || !endDate || !budget) {
      return res.status(400).json({
        success: false,
        message: 'Job ID, start date, end date, and budget are required'
      });
    }

    // Validate job exists and belongs to employer
    const job = await Job.findOne({
      where: { 
        id: jobId, 
        created_by: req.user.id,
        status: 'active'
      },
      include: [{
        model: Company,
        as: 'company',
        attributes: ['id', 'name']
      }]
    });

    if (!job) {
      return res.status(404).json({
        success: false,
        message: 'Job not found or not active'
      });
    }

    // Check if job is already featured
    const existingPromotion = await FeaturedJob.findOne({
      where: { 
        jobId,
        isActive: true,
        startDate: { [require('sequelize').Op.lte]: new Date() },
        endDate: { [require('sequelize').Op.gte]: new Date() }
      }
    });

    if (existingPromotion) {
      return res.status(400).json({
        success: false,
        message: 'This job already has an active promotion'
      });
    }

    // Calculate pricing based on promotion type and duration
    const pricing = getPromotionPricing(promotionType, startDate, endDate);
    
    if (budget < pricing.minBudget) {
      return res.status(400).json({
        success: false,
        message: `Minimum budget for ${promotionType} promotion is ₹${pricing.minBudget}`
      });
    }

    const featuredJobData = {
      jobId,
      promotionType,
      startDate: new Date(startDate),
      endDate: new Date(endDate),
      budget: parseFloat(budget),
      priority,
      price: pricing.price,
      currency: 'INR',
      paymentStatus: 'pending',
      status: 'draft' // Start as draft until payment is confirmed
    };

    const featuredJob = await FeaturedJob.create(featuredJobData);

    console.log('✅ Featured job promotion created successfully:', featuredJob.id);

    // Create notification for the employer
    try {
      await Notification.create({
        userId: req.user.id,
        type: 'featured_job_created',
        title: 'Featured Job Promotion Created',
        message: `Your job "${job.title}" has been set up for ${promotionType} promotion. Complete payment to activate.`,
        data: {
          featuredJobId: featuredJob.id,
          jobId: job.id,
          promotionType
        }
      });
    } catch (notificationError) {
      console.error('❌ Failed to create notification:', notificationError);
    }

    return res.status(201).json({
      success: true,
      message: 'Featured job promotion created successfully',
      data: {
        featuredJob,
        job: {
          id: job.id,
          title: job.title,
          company: job.company?.name
        },
        pricing
      }
    });

  } catch (error) {
    console.error('❌ Create featured job error:', error);
    return res.status(500).json({
      success: false,
      message: 'Failed to create featured job promotion',
      error: error.message
    });
  }
};

/**
 * Get featured jobs for employer
 */
exports.getEmployerFeaturedJobs = async (req, res, next) => {
  try {
    const { status, page = 1, limit = 10 } = req.query;
    const offset = (page - 1) * limit;

    const whereClause = { 
      '$job.created_by$': req.user.id 
    };

    if (status) {
      whereClause.status = status;
    }

    const { count, rows: featuredJobs } = await FeaturedJob.findAndCountAll({
      where: whereClause,
      include: [{
        model: Job,
        as: 'job',
        attributes: ['id', 'title', 'location', 'status', 'created_at'],
        include: [{
          model: Company,
          as: 'company',
          attributes: ['id', 'name', 'logo']
        }]
      }],
      order: [['created_at', 'DESC']],
      limit: parseInt(limit),
      offset: parseInt(offset)
    });

    return res.status(200).json({
      success: true,
      message: 'Featured jobs retrieved successfully',
      data: {
        featuredJobs,
        pagination: {
          total: count,
          page: parseInt(page),
          limit: parseInt(limit),
          pages: Math.ceil(count / limit)
        }
      }
    });

  } catch (error) {
    console.error('❌ Get employer featured jobs error:', error);
    return res.status(500).json({
      success: false,
      message: 'Failed to retrieve featured jobs',
      error: error.message
    });
  }
};

/**
 * Get featured job details
 */
exports.getFeaturedJobDetails = async (req, res, next) => {
  try {
    const { id } = req.params;

    const featuredJob = await FeaturedJob.findOne({
      where: { 
        id,
        '$Job.created_by$': req.user.id 
      },
      include: [{
        model: Job,
        as: 'job',
        attributes: ['id', 'title', 'description', 'location', 'status', 'created_at'],
        include: [{
          model: Company,
          as: 'company',
          attributes: ['id', 'name', 'logo', 'website']
        }]
      }]
    });

    if (!featuredJob) {
      return res.status(404).json({
        success: false,
        message: 'Featured job promotion not found'
      });
    }

    return res.status(200).json({
      success: true,
      message: 'Featured job details retrieved successfully',
      data: featuredJob
    });

  } catch (error) {
    console.error('❌ Get featured job details error:', error);
    return res.status(500).json({
      success: false,
      message: 'Failed to retrieve featured job details',
      error: error.message
    });
  }
};

/**
 * Update featured job promotion
 */
exports.updateFeaturedJob = async (req, res, next) => {
  try {
    const { id } = req.params;
    const { startDate, endDate, budget, priority, status } = req.body;

    const featuredJob = await FeaturedJob.findOne({
      where: { 
        id,
        '$Job.created_by$': req.user.id 
      },
      include: [{
        model: Job,
        as: 'job'
      }]
    });

    if (!featuredJob) {
      return res.status(404).json({
        success: false,
        message: 'Featured job promotion not found'
      });
    }

    // Only allow updates if not paid yet or if status is draft
    if (featuredJob.paymentStatus === 'paid' && status !== 'paused') {
      return res.status(400).json({
        success: false,
        message: 'Cannot modify paid promotions. Only pausing is allowed.'
      });
    }

    const updateData = {};
    if (startDate) updateData.startDate = new Date(startDate);
    if (endDate) updateData.endDate = new Date(endDate);
    if (budget) updateData.budget = parseFloat(budget);
    if (priority) updateData.priority = parseInt(priority);
    if (status) updateData.status = status;

    await featuredJob.update(updateData);

    return res.status(200).json({
      success: true,
      message: 'Featured job promotion updated successfully',
      data: featuredJob
    });

  } catch (error) {
    console.error('❌ Update featured job error:', error);
    return res.status(500).json({
      success: false,
      message: 'Failed to update featured job promotion',
      error: error.message
    });
  }
};

/**
 * Delete featured job promotion
 */
exports.deleteFeaturedJob = async (req, res, next) => {
  try {
    const { id } = req.params;

    const featuredJob = await FeaturedJob.findOne({
      where: { 
        id,
        '$Job.created_by$': req.user.id 
      },
      include: [{
        model: Job,
        as: 'job'
      }]
    });

    if (!featuredJob) {
      return res.status(404).json({
        success: false,
        message: 'Featured job promotion not found'
      });
    }

    // Only allow deletion if not paid yet
    if (featuredJob.paymentStatus === 'paid') {
      return res.status(400).json({
        success: false,
        message: 'Cannot delete paid promotions. Contact support for refunds.'
      });
    }

    await featuredJob.destroy();

    return res.status(200).json({
      success: true,
      message: 'Featured job promotion deleted successfully'
    });

  } catch (error) {
    console.error('❌ Delete featured job error:', error);
    return res.status(500).json({
      success: false,
      message: 'Failed to delete featured job promotion',
      error: error.message
    });
  }
};

/**
 * Get featured job pricing plans
 */
exports.getPricingPlans = async (req, res, next) => {
  try {
    const pricingPlans = {
      featured: {
        name: 'Featured Listing',
        description: 'Highlight your job in search results',
        basePrice: 500,
        currency: 'INR',
        duration: 'week',
        features: [
          'Enhanced visibility in search results',
          'Featured badge on job listing',
          'Priority placement',
          'Basic analytics'
        ],
        minBudget: 500,
        maxBudget: 2000
      },
      premium: {
        name: 'Premium Promotion',
        description: 'Top placement with enhanced visibility',
        basePrice: 800,
        currency: 'INR',
        duration: 'week',
        features: [
          'Top placement in search results',
          'Premium badge and styling',
          'Enhanced job description display',
          'Advanced analytics',
          'Candidate matching insights'
        ],
        minBudget: 800,
        maxBudget: 3000
      },
      urgent: {
        name: 'Urgent Hiring',
        description: 'Mark as urgent to attract quick applications',
        basePrice: 300,
        currency: 'INR',
        duration: 'week',
        features: [
          'Urgent badge and styling',
          'Priority in urgent job sections',
          'Faster candidate notifications',
          'Basic analytics'
        ],
        minBudget: 300,
        maxBudget: 1500
      },
      sponsored: {
        name: 'Sponsored Content',
        description: 'Custom promotion with targeted audience',
        basePrice: 1000,
        currency: 'INR',
        duration: 'week',
        features: [
          'Custom promotion placement',
          'Targeted audience reach',
          'Advanced analytics dashboard',
          'Direct candidate contact',
          'Custom branding options'
        ],
        minBudget: 1000,
        maxBudget: 5000
      }
    };

    return res.status(200).json({
      success: true,
      message: 'Pricing plans retrieved successfully',
      data: pricingPlans
    });

  } catch (error) {
    console.error('❌ Get pricing plans error:', error);
    return res.status(500).json({
      success: false,
      message: 'Failed to retrieve pricing plans',
      error: error.message
    });
  }
};

/**
 * Get employer's jobs for promotion selection
 */
exports.getEmployerJobs = async (req, res, next) => {
  try {
    const { status = 'active', limit = 50 } = req.query;

    const jobs = await Job.findAll({
      where: { 
        created_by: req.user.id,
        status: status
      },
<<<<<<< HEAD
      attributes: ['id', 'title', 'location', 'status', 'created_at', 'views', 'applicationCount'],
=======
      attributes: ['id', 'title', 'location', 'status', 'createdAt', 'views', 'applications'],
>>>>>>> fb493b0f
      include: [{
        model: Company,
        as: 'company',
        attributes: ['id', 'name', 'logo']
      }],
      order: [['created_at', 'DESC']],
      limit: parseInt(limit)
    });

    return res.status(200).json({
      success: true,
      message: 'Employer jobs retrieved successfully',
      data: jobs
    });

  } catch (error) {
    console.error('❌ Get employer jobs error:', error);
    return res.status(500).json({
      success: false,
      message: 'Failed to retrieve employer jobs',
      error: error.message
    });
  }
};

/**
 * Process payment for featured job promotion
 */
exports.processPayment = async (req, res, next) => {
  try {
    const { id } = req.params;
    const { paymentId, paymentMethod = 'razorpay' } = req.body;

    const featuredJob = await FeaturedJob.findOne({
      where: { 
        id,
        '$Job.created_by$': req.user.id 
      },
      include: [{
        model: Job,
        as: 'job'
      }]
    });

    if (!featuredJob) {
      return res.status(404).json({
        success: false,
        message: 'Featured job promotion not found'
      });
    }

    if (featuredJob.paymentStatus === 'paid') {
      return res.status(400).json({
        success: false,
        message: 'Payment already processed for this promotion'
      });
    }

    // In a real implementation, you would:
    // 1. Verify payment with payment gateway (Razorpay, Stripe, etc.)
    // 2. Process the actual payment
    // 3. Update payment status based on verification result

    // For now, we'll simulate a successful payment
    const paymentResult = {
      success: true,
      paymentId: paymentId || `pay_${Date.now()}`,
      amount: featuredJob.budget,
      currency: 'INR',
      status: 'captured'
    };

    if (paymentResult.success) {
      // Update featured job with payment details
      await featuredJob.update({
        paymentStatus: 'paid',
        paymentId: paymentResult.paymentId,
        paymentDate: new Date(),
        status: 'active' // Activate the promotion
      });

      // Update the job's featured status
      if (featuredJob.job) {
        await featuredJob.job.update({
          isFeatured: true,
          isPremium: featuredJob.promotionType === 'premium' || featuredJob.promotionType === 'sponsored',
          isUrgent: featuredJob.promotionType === 'urgent'
        });
      }

      // Create notification
      try {
        await Notification.create({
          userId: req.user.id,
          type: 'featured_job_activated',
          title: 'Featured Job Promotion Activated',
          message: `Your job "${featuredJob.job?.title}" is now live with ${featuredJob.promotionType} promotion!`,
          data: {
            featuredJobId: featuredJob.id,
            jobId: featuredJob.jobId,
            promotionType: featuredJob.promotionType
          }
        });
      } catch (notificationError) {
        console.error('❌ Failed to create notification:', notificationError);
      }

      return res.status(200).json({
        success: true,
        message: 'Payment processed successfully. Your promotion is now active!',
        data: {
          featuredJob,
          payment: paymentResult
        }
      });
    } else {
      await featuredJob.update({
        paymentStatus: 'failed'
      });

      return res.status(400).json({
        success: false,
        message: 'Payment processing failed',
        data: paymentResult
      });
    }

  } catch (error) {
    console.error('❌ Process payment error:', error);
    return res.status(500).json({
      success: false,
      message: 'Failed to process payment',
      error: error.message
    });
  }
};

/**
 * Helper function to calculate promotion pricing
 */
function getPromotionPricing(promotionType, startDate, endDate) {
  const start = new Date(startDate);
  const end = new Date(endDate);
  const durationInDays = Math.ceil((end - start) / (1000 * 60 * 60 * 24));
  const durationInWeeks = Math.ceil(durationInDays / 7);

  const basePrices = {
    featured: 500,
    premium: 800,
    urgent: 300,
    sponsored: 1000
  };

  const basePrice = basePrices[promotionType] || 500;
  const totalPrice = basePrice * durationInWeeks;

  return {
    basePrice,
    durationInWeeks,
    totalPrice,
    minBudget: basePrice,
    maxBudget: basePrice * 4 // Max 4 weeks
  };
}

module.exports = exports;<|MERGE_RESOLUTION|>--- conflicted
+++ resolved
@@ -444,11 +444,7 @@
         created_by: req.user.id,
         status: status
       },
-<<<<<<< HEAD
-      attributes: ['id', 'title', 'location', 'status', 'created_at', 'views', 'applicationCount'],
-=======
       attributes: ['id', 'title', 'location', 'status', 'createdAt', 'views', 'applications'],
->>>>>>> fb493b0f
       include: [{
         model: Company,
         as: 'company',
