const { DataTypes } = require('sequelize');
const { sequelize } = require('../config/sequelize');

const Job = sequelize.define('Job', {
  id: {
    type: DataTypes.UUID,
    defaultValue: DataTypes.UUIDV4,
    primaryKey: true
  },
  title: {
    type: DataTypes.STRING,
    allowNull: false
  },
  description: {
    type: DataTypes.TEXT,
    allowNull: false
  },
  company_id: {
    type: DataTypes.UUID,
    allowNull: true,
    references: {
      model: 'companies',
      key: 'id'
    }
  },
  category_id: {
    type: DataTypes.UUID,
    allowNull: true,
    references: {
      model: 'job_categories',
      key: 'id'
    }
  },
  location: {
    type: DataTypes.STRING,
<<<<<<< HEAD
=======
    allowNull: false
  },
  city: {
    type: DataTypes.STRING,
    allowNull: true
  },
  state: {
    type: DataTypes.STRING,
    allowNull: true
  },
  country: {
    type: DataTypes.STRING,
    allowNull: true,
    defaultValue: 'India'
  },
  region: {
    type: DataTypes.ENUM('india', 'gulf', 'other'),
    allowNull: true,
    defaultValue: 'india'
  },
  latitude: {
    type: DataTypes.DECIMAL(10, 8),
    allowNull: true
  },
  longitude: {
    type: DataTypes.DECIMAL(11, 8),
    allowNull: true
  },
  jobType: {
    type: DataTypes.ENUM('full-time', 'part-time', 'contract', 'internship', 'freelance'),
    allowNull: false,
    defaultValue: 'full-time'
  },
  experienceLevel: {
    type: DataTypes.ENUM('entry', 'junior', 'mid', 'senior', 'lead', 'executive'),
    allowNull: true
  },
  experienceMin: {
    type: DataTypes.INTEGER, // in years
>>>>>>> 6fa61fe6
    allowNull: true
  },
  salary_min: {
    type: DataTypes.DECIMAL(10, 2),
    allowNull: true
  },
  salary_max: {
    type: DataTypes.DECIMAL(10, 2),
    allowNull: true
  },
  salary_currency: {
    type: DataTypes.STRING,
    allowNull: true
  },
  employment_type: {
    type: DataTypes.STRING,
    allowNull: true
  },
  experience_level: {
    type: DataTypes.STRING,
    allowNull: true
  },
  skills_required: {
    type: DataTypes.JSONB,
    allowNull: true,
    defaultValue: []
  },
  benefits: {
    type: DataTypes.JSONB,
    allowNull: true,
    defaultValue: []
  },
  requirements: {
    type: DataTypes.TEXT,
    allowNull: true
  },
  responsibilities: {
    type: DataTypes.TEXT,
    allowNull: true
  },
  application_deadline: {
    type: DataTypes.DATE,
    allowNull: true
  },
  is_active: {
    type: DataTypes.BOOLEAN,
    allowNull: true,
    defaultValue: true
  },
  is_featured: {
    type: DataTypes.BOOLEAN,
    allowNull: true,
    defaultValue: false
  },
  is_remote: {
    type: DataTypes.BOOLEAN,
    allowNull: true,
    defaultValue: false
  },
  is_internship: {
    type: DataTypes.BOOLEAN,
    allowNull: true,
    defaultValue: false
  },
  visibility_type: {
    type: DataTypes.STRING,
    allowNull: true
  },
  view_count: {
    type: DataTypes.INTEGER,
    allowNull: true,
    defaultValue: 0
  },
  application_count: {
    type: DataTypes.INTEGER,
    allowNull: true,
    defaultValue: 0
  },
  created_by: {
    type: DataTypes.UUID,
    allowNull: true,
    references: {
      model: 'users',
      key: 'id'
    }
  }
}, {
  sequelize,
  modelName: 'Job',
  tableName: 'jobs',
  timestamps: true,
  createdAt: 'created_at',
  updatedAt: 'updated_at',
  paranoid: false
});

module.exports = Job;<|MERGE_RESOLUTION|>--- conflicted
+++ resolved
@@ -33,48 +33,6 @@
   },
   location: {
     type: DataTypes.STRING,
-<<<<<<< HEAD
-=======
-    allowNull: false
-  },
-  city: {
-    type: DataTypes.STRING,
-    allowNull: true
-  },
-  state: {
-    type: DataTypes.STRING,
-    allowNull: true
-  },
-  country: {
-    type: DataTypes.STRING,
-    allowNull: true,
-    defaultValue: 'India'
-  },
-  region: {
-    type: DataTypes.ENUM('india', 'gulf', 'other'),
-    allowNull: true,
-    defaultValue: 'india'
-  },
-  latitude: {
-    type: DataTypes.DECIMAL(10, 8),
-    allowNull: true
-  },
-  longitude: {
-    type: DataTypes.DECIMAL(11, 8),
-    allowNull: true
-  },
-  jobType: {
-    type: DataTypes.ENUM('full-time', 'part-time', 'contract', 'internship', 'freelance'),
-    allowNull: false,
-    defaultValue: 'full-time'
-  },
-  experienceLevel: {
-    type: DataTypes.ENUM('entry', 'junior', 'mid', 'senior', 'lead', 'executive'),
-    allowNull: true
-  },
-  experienceMin: {
-    type: DataTypes.INTEGER, // in years
->>>>>>> 6fa61fe6
     allowNull: true
   },
   salary_min: {
@@ -119,7 +77,69 @@
     type: DataTypes.DATE,
     allowNull: true
   },
-  is_active: {
+  state: {
+    type: DataTypes.STRING,
+    allowNull: true
+  },
+  country: {
+    type: DataTypes.STRING,
+    allowNull: true,
+    defaultValue: 'India'
+  },
+  region: {
+    type: DataTypes.ENUM('india', 'gulf', 'other'),
+    allowNull: true,
+    defaultValue: 'india'
+  },
+  latitude: {
+    type: DataTypes.DECIMAL(10, 8),
+    allowNull: true
+  },
+  longitude: {
+    type: DataTypes.DECIMAL(11, 8),
+    allowNull: true
+  },
+  jobType: {
+    type: DataTypes.ENUM('full-time', 'part-time', 'contract', 'internship', 'freelance'),
+    allowNull: false,
+    defaultValue: 'full-time'
+  },
+  experienceLevel: {
+    type: DataTypes.ENUM('entry', 'junior', 'mid', 'senior', 'lead', 'executive'),
+    allowNull: true
+  },
+  experienceMin: {
+    type: DataTypes.INTEGER, // in years
+    allowNull: true
+  },
+  experienceMax: {
+    type: DataTypes.INTEGER, // in years
+    allowNull: true
+  },
+  salary: {
+    type: DataTypes.STRING,
+    allowNull: true,
+    comment: 'Salary range as entered by user (e.g., "₹8-15 LPA")'
+  },
+  salaryMin: {
+    type: DataTypes.DECIMAL(10, 2),
+    allowNull: true
+  },
+  salaryMax: {
+    type: DataTypes.DECIMAL(10, 2),
+    allowNull: true
+  },
+  salaryCurrency: {
+    type: DataTypes.STRING,
+    allowNull: true,
+    defaultValue: 'INR'
+  },
+  salaryPeriod: {
+    type: DataTypes.ENUM('hourly', 'daily', 'weekly', 'monthly', 'yearly'),
+    allowNull: true,
+    defaultValue: 'yearly'
+  },
+  isSalaryVisible: {
     type: DataTypes.BOOLEAN,
     allowNull: true,
     defaultValue: true
