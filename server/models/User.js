const { DataTypes } = require('sequelize');
const bcrypt = require('bcryptjs');
const { sequelize } = require('../config/sequelize');

const User = sequelize.define('User', {
  id: {
    type: DataTypes.UUID,
    defaultValue: DataTypes.UUIDV4,
    primaryKey: true
  },
  email: {
    type: DataTypes.STRING,
    allowNull: false,
    unique: true,
    validate: {
      isEmail: true
    }
  },
  password: {
    type: DataTypes.STRING,
    allowNull: true // Allow null for OAuth users
  },
  first_name: {
    type: DataTypes.STRING,
    allowNull: false
  },
  last_name: {
    type: DataTypes.STRING,
    allowNull: false
  },
  phone: {
    type: DataTypes.STRING,
    allowNull: true
  },
  user_type: {
    type: DataTypes.ENUM('jobseeker', 'employer', 'admin'),
    allowNull: false,
    defaultValue: 'jobseeker'
  },
  avatar: {
    type: DataTypes.STRING,
    allowNull: true
  },
  is_email_verified: {
    type: DataTypes.BOOLEAN,
    defaultValue: false
  },
  is_phone_verified: {
    type: DataTypes.BOOLEAN,
    defaultValue: false
  },
  last_login_at: {
    type: DataTypes.DATE,
    allowNull: true
  },
  is_active: {
    type: DataTypes.BOOLEAN,
    defaultValue: true
  },
  preferences: {
    type: DataTypes.JSONB,
    defaultValue: {}
  },
  // For job seekers
  date_of_birth: {
    type: DataTypes.DATEONLY,
    allowNull: true
  },
  gender: {
    type: DataTypes.ENUM('male', 'female', 'other'),
    allowNull: true
  },
  current_location: {
    type: DataTypes.STRING,
    allowNull: true
  },
  preferred_locations: {
    type: DataTypes.JSONB,
    defaultValue: []
  },
  willing_to_relocate: {
    type: DataTypes.BOOLEAN,
    defaultValue: false
  },
  expected_salary: {
    type: DataTypes.DECIMAL(10, 2),
    allowNull: true
  },
  current_salary: {
    type: DataTypes.DECIMAL(10, 2),
    allowNull: true
  },
  experience_years: {
    type: DataTypes.INTEGER,
    allowNull: true,
    defaultValue: 0
  },
  notice_period: {
    type: DataTypes.INTEGER, // in days
    allowNull: true
  },
  // For employers
  company_id: {
    type: DataTypes.UUID,
    allowNull: true,
    references: {
      model: 'companies',
      key: 'id'
    }
  },
  designation: {
    type: DataTypes.STRING,
    allowNull: true
  },
  department: {
    type: DataTypes.STRING,
    allowNull: true
  },
  // Enhanced authentication & security
  email_verification_token: {
    type: DataTypes.STRING,
    allowNull: true
  },
  email_verification_expires: {
    type: DataTypes.DATE,
    allowNull: true
  },
  password_reset_token: {
    type: DataTypes.STRING,
    allowNull: true
  },
  password_reset_expires: {
    type: DataTypes.DATE,
    allowNull: true
  },
  two_factor_enabled: {
    type: DataTypes.BOOLEAN,
    defaultValue: false
  },
  two_factor_secret: {
    type: DataTypes.STRING,
    allowNull: true
  },
  login_attempts: {
    type: DataTypes.INTEGER,
    defaultValue: 0
  },
  lock_until: {
    type: DataTypes.DATE,
    allowNull: true
  },
  // Enhanced profile fields
  headline: {
    type: DataTypes.STRING,
    allowNull: true
  },
  summary: {
    type: DataTypes.TEXT,
    allowNull: true
  },
  skills: {
    type: DataTypes.JSONB,
    defaultValue: []
  },
  key_skills: {
    type: DataTypes.JSONB,
    defaultValue: []
  },
  languages: {
    type: DataTypes.JSONB,
    defaultValue: []
  },
  certifications: {
    type: DataTypes.JSONB,
    defaultValue: []
  },
  education: {
    type: DataTypes.JSONB,
    defaultValue: []
  },
  social_links: {
    type: DataTypes.JSONB,
    defaultValue: {}
  },
  // Privacy & preferences
  profile_visibility: {
    type: DataTypes.ENUM('public', 'private', 'connections'),
    defaultValue: 'public'
  },
  contact_visibility: {
    type: DataTypes.ENUM('public', 'private', 'connections'),
    defaultValue: 'public'
  },
  email_notifications: {
    type: DataTypes.BOOLEAN,
    defaultValue: true
  },
  push_notifications: {
    type: DataTypes.BOOLEAN,
    defaultValue: true
  },
  // Account status & verification
  account_status: {
    type: DataTypes.ENUM('active', 'suspended', 'deleted'),
    defaultValue: 'active'
  },
  verification_level: {
    type: DataTypes.ENUM('unverified', 'basic', 'premium'),
    defaultValue: 'unverified'
  },
  last_profile_update: {
    type: DataTypes.DATE,
    allowNull: true
  },
  profile_completion: {
    type: DataTypes.INTEGER,
    defaultValue: 0,
    validate: {
      min: 0,
      max: 100
    }
  },
  // OAuth fields
  oauth_provider: {
    type: DataTypes.ENUM('google', 'facebook', 'local'),
    defaultValue: 'local'
  },
  oauth_id: {
    type: DataTypes.STRING,
    allowNull: true
  },
  oauth_access_token: {
    type: DataTypes.TEXT,
    allowNull: true
  },
  oauth_refresh_token: {
    type: DataTypes.TEXT,
    allowNull: true
  },
  oauth_token_expires_at: {
    type: DataTypes.DATE,
    allowNull: true
  }
}, {
  tableName: 'users',
<<<<<<< HEAD
  timestamps: true,
  createdAt: 'created_at',
  updatedAt: 'updated_at',
=======
  underscored: true, // Use snake_case for database columns
>>>>>>> fb493b0f
  hooks: {
    beforeCreate: async (user) => {
      // Hash password for all users with passwords (except OAuth users without passwords)
      if (user.password && (!user.oauth_provider || user.oauth_provider === 'local')) {
        user.password = await bcrypt.hash(user.password, 12);
      }
    },
    beforeUpdate: async (user) => {
      // Hash password for all users with passwords (except OAuth users without passwords)
      if (user.changed('password') && user.password && (!user.oauth_provider || user.oauth_provider === 'local')) {
        user.password = await bcrypt.hash(user.password, 12);
      }
    }
  }
});

// Instance methods
User.prototype.comparePassword = async function(candidatePassword) {
  // Users without passwords (OAuth users) can't login with password
  if (!this.password) {
    return false;
  }
  try {
    return await bcrypt.compare(candidatePassword, this.password);
  } catch (error) {
    console.error('Password comparison error:', error);
    return false;
  }
};

User.prototype.getFullName = function() {
  return `${this.first_name} ${this.last_name}`;
};

User.prototype.getInitials = function() {
  return `${this.first_name.charAt(0)}${this.last_name.charAt(0)}`.toUpperCase();
};

module.exports = User; <|MERGE_RESOLUTION|>--- conflicted
+++ resolved
@@ -243,13 +243,7 @@
   }
 }, {
   tableName: 'users',
-<<<<<<< HEAD
-  timestamps: true,
-  createdAt: 'created_at',
-  updatedAt: 'updated_at',
-=======
   underscored: true, // Use snake_case for database columns
->>>>>>> fb493b0f
   hooks: {
     beforeCreate: async (user) => {
       // Hash password for all users with passwords (except OAuth users without passwords)
