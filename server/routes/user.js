const express = require('express');
const { body, validationResult } = require('express-validator');
const jwt = require('jsonwebtoken');
const multer = require('multer');
const path = require('path');
const fs = require('fs');
const User = require('../models/User');
const Resume = require('../models/Resume');
const CoverLetter = require('../models/CoverLetter');
const { sequelize } = require('../config/sequelize');

const router = express.Router();

// Configure multer for file uploads
const storage = multer.diskStorage({
  destination: function (req, file, cb) {
    const uploadDir = path.join(__dirname, '../uploads/resumes');
    if (!fs.existsSync(uploadDir)) {
      fs.mkdirSync(uploadDir, { recursive: true });
    }
    cb(null, uploadDir);
  },
  filename: function (req, file, cb) {
    const uniqueSuffix = Date.now() + '-' + Math.round(Math.random() * 1E9);
    cb(null, file.fieldname + '-' + uniqueSuffix + path.extname(file.originalname));
  }
});

const upload = multer({
  storage: storage,
  limits: {
    fileSize: 5 * 1024 * 1024 // 5MB limit
  },
  fileFilter: function (req, file, cb) {
    const allowedTypes = ['.pdf', '.doc', '.docx'];
    const ext = path.extname(file.originalname).toLowerCase();
    if (allowedTypes.includes(ext)) {
      cb(null, true);
    } else {
      cb(new Error('Only PDF, DOC, and DOCX files are allowed'));
    }
  }
});

// Configure multer for cover letter uploads
const coverLetterStorage = multer.diskStorage({
  destination: function (req, file, cb) {
    const uploadDir = path.join(__dirname, '../uploads/cover-letters');
    if (!fs.existsSync(uploadDir)) {
      fs.mkdirSync(uploadDir, { recursive: true });
    }
    cb(null, uploadDir);
  },
  filename: function (req, file, cb) {
    const uniqueSuffix = Date.now() + '-' + Math.round(Math.random() * 1E9);
    cb(null, file.fieldname + '-' + uniqueSuffix + path.extname(file.originalname));
  }
});

const coverLetterUpload = multer({
  storage: coverLetterStorage,
  limits: {
    fileSize: 5 * 1024 * 1024 // 5MB limit
  },
  fileFilter: function (req, file, cb) {
    const allowedTypes = ['.pdf', '.doc', '.docx'];
    const ext = path.extname(file.originalname).toLowerCase();
    if (allowedTypes.includes(ext)) {
      cb(null, true);
    } else {
      cb(new Error('Only PDF, DOC, and DOCX files are allowed'));
    }
  }
});

// Configure multer for avatar uploads
const avatarStorage = multer.diskStorage({
  destination: function (req, file, cb) {
    const uploadDir = path.join(__dirname, '../uploads/avatars');
    // Ensure directory exists
    if (!fs.existsSync(uploadDir)) {
      fs.mkdirSync(uploadDir, { recursive: true });
      console.log('📁 Created uploads/avatars directory');
    }
    cb(null, uploadDir);
  },
  filename: function (req, file, cb) {
    const uniqueSuffix = Date.now() + '-' + Math.round(Math.random() * 1E9);
    const extension = path.extname(file.originalname);
    const filename = 'avatar-' + uniqueSuffix + extension;
    console.log('📄 Generated filename:', filename);
    cb(null, filename);
  }
});

const avatarUpload = multer({
  storage: avatarStorage,
  limits: {
    fileSize: 2 * 1024 * 1024 // 2MB limit for avatars
  },
  fileFilter: function (req, file, cb) {
    const allowedTypes = ['.jpg', '.jpeg', '.png', '.gif', '.webp'];
    const ext = path.extname(file.originalname).toLowerCase();
    console.log('🔍 File type check:', ext, 'Allowed:', allowedTypes);
    if (allowedTypes.includes(ext)) {
      cb(null, true);
    } else {
      cb(new Error('Only JPG, PNG, GIF, and WebP files are allowed for avatars'));
    }
  }
});

// Configure multer for job photo uploads
const jobPhotoStorage = multer.diskStorage({
  destination: function (req, file, cb) {
    const uploadDir = path.join(__dirname, '../uploads/job-photos');
    if (!fs.existsSync(uploadDir)) {
      fs.mkdirSync(uploadDir, { recursive: true });
      console.log('📁 Created uploads/job-photos directory');
    }
    cb(null, uploadDir);
  },
  filename: function (req, file, cb) {
    const uniqueSuffix = Date.now() + '-' + Math.round(Math.random() * 1E9);
    const extension = path.extname(file.originalname);
    const filename = 'job-photo-' + uniqueSuffix + extension;
    console.log('📄 Generated job photo filename:', filename);
    cb(null, filename);
  }
});

const jobPhotoUpload = multer({
  storage: jobPhotoStorage,
  limits: {
    fileSize: 10 * 1024 * 1024 // 10MB limit for job photos
  },
  fileFilter: function (req, file, cb) {
    const allowedTypes = ['.jpg', '.jpeg', '.png', '.gif', '.webp'];
    const ext = path.extname(file.originalname).toLowerCase();
    console.log('🔍 Job photo file type check:', ext, 'Allowed:', allowedTypes);
    if (allowedTypes.includes(ext)) {
      cb(null, true);
    } else {
      cb(new Error('Only JPG, PNG, GIF, and WebP files are allowed for job photos'));
    }
  }
});

// Middleware to verify JWT token
const authenticateToken = async (req, res, next) => {
  try {
    console.log('🔍 Authenticating token...');
    const token = req.headers.authorization?.replace('Bearer ', '');
    
    if (!token) {
      console.log('❌ No token provided');
      return res.status(401).json({
        success: false,
        message: 'Access token required'
      });
    }

    console.log('🔍 Verifying JWT token...');
    const decoded = jwt.verify(token, process.env.JWT_SECRET || 'your-secret-key');
    console.log('✅ JWT token verified, user ID:', decoded.id);
    
    console.log('🔍 Fetching user from database...');
    const user = await User.findByPk(decoded.id, {
      attributes: { exclude: ['password'] }
    });

    if (!user) {
      console.log('❌ User not found in database');
      return res.status(404).json({
        success: false,
        message: 'User not found'
      });
    }

    console.log('✅ User authenticated successfully:', { id: user.id, type: user.user_type });
    req.user = user;
    next();
  } catch (error) {
    console.error('❌ Authentication error:', error);
    console.error('❌ Error name:', error.name);
    console.error('❌ Error message:', error.message);
    
    if (error.name === 'JsonWebTokenError') {
      console.log('❌ Invalid JWT token');
      return res.status(401).json({
        success: false,
        message: 'Invalid token'
      });
    }
    
    if (error.name === 'TokenExpiredError') {
      console.log('❌ JWT token expired');
      return res.status(401).json({
        success: false,
        message: 'Token expired'
      });
    }
    
    console.error('❌ Unexpected authentication error:', error);
    res.status(500).json({
      success: false,
      message: 'Internal server error',
      error: error.message
    });
  }
};

// Validation middleware for profile updates
const validateProfileUpdate = [
  body('firstName')
    .optional()
    .trim()
    .isLength({ min: 2, max: 50 })
    .withMessage('First name must be between 2 and 50 characters'),
  body('lastName')
    .optional()
    .trim()
    .isLength({ min: 2, max: 50 })
    .withMessage('Last name must be between 2 and 50 characters'),
  body('phone')
    .optional()
    .isMobilePhone()
    .withMessage('Please enter a valid phone number'),
  body('currentLocation')
    .optional()
    .trim()
    .isLength({ max: 100 })
    .withMessage('Location must be less than 100 characters'),
  body('headline')
    .optional()
    .trim()
    .isLength({ max: 200 })
    .withMessage('Headline must be less than 200 characters'),
  body('summary')
    .optional()
    .trim()
    .isLength({ max: 1000 })
    .withMessage('Summary must be less than 1000 characters'),
  body('expectedSalary')
    .optional()
    .custom((value) => {
      if (value === null || value === undefined || value === '') {
        return true; // Allow empty/null values
      }
      const numValue = parseFloat(value);
      return !isNaN(numValue) && numValue >= 0;
    })
    .withMessage('Expected salary must be a valid number'),
  body('noticePeriod')
    .optional()
    .custom((value) => {
      if (value === null || value === undefined || value === '') {
        return true; // Allow empty/null values
      }
      const numValue = parseInt(value);
      return !isNaN(numValue) && numValue >= 0 && numValue <= 365;
    })
    .withMessage('Notice period must be between 0 and 365 days'),
  body('willingToRelocate')
    .optional()
    .isBoolean()
    .withMessage('Willing to relocate must be a boolean value'),
  body('gender')
    .optional()
    .isIn(['male', 'female', 'other'])
    .withMessage('Gender must be male, female, or other'),
  body('profileVisibility')
    .optional()
    .isIn(['public', 'private', 'connections_only'])
    .withMessage('Profile visibility must be public, private, or connections_only'),
  body('contactVisibility')
    .optional()
    .isIn(['public', 'private', 'connections_only'])
    .withMessage('Contact visibility must be public, private, or connections_only')
];

// Get user profile
router.get('/profile', authenticateToken, async (req, res) => {
  try {
    // Transform user data to camelCase format to match frontend expectations
    const userData = {
      id: req.user.id,
      email: req.user.email,
      firstName: req.user.first_name,
      lastName: req.user.last_name,
      userType: req.user.user_type,
      isEmailVerified: req.user.is_email_verified,
      accountStatus: req.user.account_status,
      lastLoginAt: req.user.last_login_at,
      companyId: req.user.company_id,
      phone: req.user.phone,
      avatar: req.user.avatar,
      currentLocation: req.user.current_location,
      headline: req.user.headline,
      summary: req.user.summary,
      profileCompletion: req.user.profile_completion,
      oauthProvider: req.user.oauth_provider,
      oauthId: req.user.oauth_id,
      hasPassword: !!(req.user.password && String(req.user.password).trim().length > 0),
      passwordSkipped: Boolean(req.user.password_skipped),
      requiresPasswordSetup: !(req.user.password && String(req.user.password).trim().length > 0) && req.user.oauth_provider && req.user.oauth_provider !== 'local' && !req.user.password_skipped,
      profileCompleted: Boolean(req.user.first_name && req.user.last_name && req.user.phone) && ((req.user.profile_completion || 0) >= 60),
      region: req.user.region,
      skills: req.user.skills,
      languages: req.user.languages,
      expectedSalary: req.user.expected_salary,
      noticePeriod: req.user.notice_period,
      willingToRelocate: req.user.willing_to_relocate,
      gender: req.user.gender,
      profileVisibility: req.user.profile_visibility,
      contactVisibility: req.user.contact_visibility,
      certifications: req.user.certifications,
      socialLinks: req.user.social_links,
      preferences: req.user.preferences,
      createdAt: req.user.createdAt,
      updatedAt: req.user.updatedAt
    };

    res.status(200).json({
      success: true,
      data: { user: userData }
    });
  } catch (error) {
    console.error('Get profile error:', error);
    res.status(500).json({
      success: false,
      message: 'Internal server error'
    });
  }
});

// Get candidate profile for employers (general candidate profile)
router.get('/candidates/:candidateId', authenticateToken, async (req, res) => {
  try {
    const { candidateId } = req.params;
    
    // Check if user is an employer
    if (req.user.user_type !== 'employer') {
      return res.status(403).json({ 
        success: false, 
        message: 'Access denied. Only employers can view candidate profiles.' 
      });
    }
    
    console.log('🔍 Fetching general candidate profile for:', candidateId);
    
    // Get candidate details
    const candidate = await User.findOne({
      where: { 
        id: candidateId,
        user_type: 'jobseeker',
        is_active: true,
        account_status: 'active'
      },
      attributes: [
        'id', 'first_name', 'last_name', 'email', 'phone', 'avatar',
        'current_location', 'headline', 'summary', 'skills', 'languages',
        'expected_salary', 'notice_period', 'willing_to_relocate',
        'profile_completion', 'last_login_at', 'last_profile_update',
        'is_email_verified', 'is_phone_verified', 'createdAt',
        'date_of_birth', 'gender', 'social_links', 'certifications'
      ]
    });
    
    if (!candidate) {
      console.log(`❌ Candidate not found: ${candidateId}`);
      return res.status(404).json({ 
        success: false, 
        message: 'Candidate not found' 
      });
    }
    
    // Fetch resumes for the candidate
    let resumes = [];
    try {
      console.log(`📄 Fetching resumes for candidate ${candidateId}`);
      const { Resume } = require('../config/index');
      
      const resumeResults = await Resume.findAll({
        where: { userId: candidateId },
        order: [['isDefault', 'DESC'], ['lastUpdated', 'DESC']]
      });
      
      resumes = resumeResults || [];
      console.log(`📄 Found ${resumes.length} resumes for candidate ${candidateId}`);
    } catch (resumeError) {
      console.log('⚠️ Could not fetch resumes:', resumeError.message);
    }
    
    // Fetch cover letters for the candidate
    let coverLetters = [];
    try {
      console.log(`📝 Fetching cover letters for candidate ${candidateId}`);
      const { CoverLetter } = require('../config/index');
      
      const coverLetterResults = await CoverLetter.findAll({
        where: { userId: candidateId },
        order: [['isDefault', 'DESC'], ['lastUpdated', 'DESC']]
      });
      
      coverLetters = coverLetterResults || [];
      console.log(`📝 Found ${coverLetters.length} cover letters for candidate ${candidateId}`);
    } catch (coverLetterError) {
      console.log('⚠️ Could not fetch cover letters:', coverLetterError.message);
    }
    
    // Build absolute URL helper for files served from /uploads
    const baseUrl = `${req.protocol}://${req.get('host')}`;
    const toAbsoluteUrl = (maybePath) => {
      if (!maybePath) return null;
      if (typeof maybePath === 'string' && /^https?:\/\//i.test(maybePath)) {
        return maybePath;
      }
      const pathStr = String(maybePath).startsWith('/') ? String(maybePath) : `/${String(maybePath)}`;
      return `${baseUrl}${pathStr}`;
    };
    
    // Transform candidate data for frontend
    const transformedCandidate = {
      id: candidate.id,
      name: `${candidate.first_name} ${candidate.last_name}`,
      designation: candidate.headline || 'Job Seeker',
      experience: 'Not specified', // Would need work experience data
      location: candidate.current_location || 'Not specified',
      currentSalary: 'Not specified',
      expectedSalary: candidate.expected_salary ? `${candidate.expected_salary} LPA` : 'Not specified',
      noticePeriod: candidate.notice_period ? `${candidate.notice_period} days` : 'Not specified',
      avatar: candidate.avatar || '/placeholder.svg?height=120&width=120',
      email: candidate.email,
      phone: candidate.phone,
      education: 'Not specified', // Would need education data
      preferredLocations: candidate.willing_to_relocate ? ['Open to relocate'] : [candidate.current_location || 'Not specified'],
      keySkills: candidate.skills ? (Array.isArray(candidate.skills) ? candidate.skills : JSON.parse(candidate.skills || '[]')) : [],
      about: candidate.summary || 'No summary available',
      phoneVerified: candidate.is_phone_verified || false,
      emailVerified: candidate.is_email_verified || false,
      profileCompletion: candidate.profile_completion || 0,
      lastModified: candidate.last_profile_update ? new Date(candidate.last_profile_update).toLocaleDateString() : 'Not specified',
      activeStatus: candidate.last_login_at ? new Date(candidate.last_login_at).toLocaleDateString() : 'Not specified',
      
      // Resumes
      resumes: resumes.map(resume => {
        const metadata = resume.metadata || {};
        const filename = metadata.originalName || metadata.filename || `${candidate.first_name}_${candidate.last_name}_Resume.pdf`;
        const fileSize = metadata.fileSize ? `${(metadata.fileSize / 1024 / 1024).toFixed(1)} MB` : 'Unknown size';
        const filePath = metadata.filePath || `/uploads/resumes/${metadata.filename}`;
        
        return {
          id: resume.id,
          title: resume.title || 'Resume',
          filename: filename,
          fileSize: fileSize,
          uploadDate: resume.createdAt || resume.created_at,
          lastUpdated: resume.lastUpdated || resume.last_updated,
          isDefault: resume.isDefault ?? resume.is_default ?? false,
          fileUrl: toAbsoluteUrl(filePath),
          metadata: metadata
        };
      }),
      
      // Cover Letters
      coverLetters: coverLetters.map(coverLetter => {
        const metadata = coverLetter.metadata || {};
        const filename = metadata.originalName || metadata.filename || `${candidate.first_name}_${candidate.last_name}_CoverLetter.pdf`;
        const fileSize = metadata.fileSize ? `${(metadata.fileSize / 1024 / 1024).toFixed(1)} MB` : 'Unknown size';
        const filePath = metadata.filePath || `/uploads/cover-letters/${metadata.filename}`;
        
        return {
          id: coverLetter.id,
          title: coverLetter.title || 'Cover Letter',
          content: coverLetter.content || '',
          summary: coverLetter.summary || '',
          filename: filename,
          fileSize: fileSize,
          uploadDate: coverLetter.createdAt || coverLetter.created_at,
          lastUpdated: coverLetter.lastUpdated || coverLetter.last_updated,
          isDefault: coverLetter.isDefault ?? coverLetter.is_default ?? false,
          isPublic: coverLetter.isPublic ?? coverLetter.is_public ?? true,
          fileUrl: toAbsoluteUrl(filePath),
          metadata: metadata
        };
      })
    };
    
    console.log(`✅ Found general candidate profile: ${candidate.first_name} ${candidate.last_name}`);
    console.log(`📄 Resumes: ${resumes.length}, 📝 Cover letters: ${coverLetters.length}`);
    
    return res.status(200).json({
      success: true,
      data: transformedCandidate
    });
    
  } catch (error) {
    console.error('Get candidate profile error:', error);
    res.status(500).json({
      success: false,
      message: 'Failed to fetch candidate profile'
    });
  }
});

// Update user profile
router.put('/profile', authenticateToken, validateProfileUpdate, async (req, res) => {
  try {
    // Check for validation errors
    const errors = validationResult(req);
    if (!errors.isEmpty()) {
      return res.status(400).json({
        success: false,
        message: 'Validation failed',
        errors: errors.array()
      });
    }

    // Map frontend field names to database field names
    const fieldMapping = {
      'firstName': 'first_name',
      'lastName': 'last_name',
      'phone': 'phone',
      'region': 'region',
      'passwordSkipped': 'password_skipped',
      'currentLocation': 'current_location',
      'headline': 'headline',
      'summary': 'summary',
      'currentSalary': 'current_salary',
      'expectedSalary': 'expected_salary',
      'experienceYears': 'experience_years',
      'noticePeriod': 'notice_period',
      'willingToRelocate': 'willing_to_relocate',
      'gender': 'gender',
      'profileVisibility': 'profile_visibility',
      'contactVisibility': 'contact_visibility',
      'skills': 'skills',
      'keySkills': 'key_skills',
      'languages': 'languages',
      'certifications': 'certifications',
      'education': 'education',
      'preferredLocations': 'preferred_locations',
      'designation': 'designation',
      'socialLinks': 'social_links',
      'preferences': 'preferences'
    };

    const updateData = {};
    Object.keys(fieldMapping).forEach(frontendField => {
      if (req.body[frontendField] !== undefined) {
        const dbField = fieldMapping[frontendField];
        updateData[dbField] = req.body[frontendField];
      }
    });

    // Normalize numeric fields: convert empty strings to null, and valid strings to numbers
    if (Object.prototype.hasOwnProperty.call(updateData, 'expected_salary')) {
      const v = updateData.expected_salary;
      if (v === '' || v === undefined) {
        updateData.expected_salary = null;
      } else if (typeof v === 'string') {
        const num = parseFloat(v);
        updateData.expected_salary = isNaN(num) ? null : num;
      }
    }
    if (Object.prototype.hasOwnProperty.call(updateData, 'notice_period')) {
      const v = updateData.notice_period;
      if (v === '' || v === undefined) {
        updateData.notice_period = null;
      } else if (typeof v === 'string') {
        const num = parseInt(v);
        updateData.notice_period = isNaN(num) ? null : num;
      }
    }

    // Update last profile update timestamp
    updateData.lastProfileUpdate = new Date();
    
    // For first-time OAuth users completing profile setup, update last_login_at
    if (!req.user.last_login_at && req.user.oauth_provider && req.user.oauth_provider !== 'local') {
      updateData.last_login_at = new Date();
      console.log('✅ First-time OAuth user completed profile setup, updating last_login_at');
    }

    // Calculate profile completion percentage
    const profileFields = [
      'first_name', 'last_name', 'email', 'phone', 'current_location',
      'headline', 'summary', 'skills', 'key_skills', 'languages', 'education',
      'experience_years', 'current_salary', 'expected_salary', 'designation'
    ];
    
    let completedFields = 0;
    profileFields.forEach(field => {
      const fieldValue = req.user[field] || (req.body[fieldMapping[field]] && req.body[fieldMapping[field]].length > 0);
      if (fieldValue) {
        completedFields++;
      }
    });
    
    updateData.profileCompletion = Math.round((completedFields / profileFields.length) * 100);

    await req.user.update(updateData);

    // Fetch updated user data and transform to camelCase format
    const updatedUser = await User.findByPk(req.user.id, {
      attributes: { exclude: ['password'] }
    });

    // Transform user data to camelCase format to match frontend expectations
    const userData = {
      id: updatedUser.id,
      email: updatedUser.email,
      firstName: updatedUser.first_name,
      lastName: updatedUser.last_name,
      userType: updatedUser.user_type,
      isEmailVerified: updatedUser.is_email_verified,
      accountStatus: updatedUser.account_status,
      lastLoginAt: updatedUser.last_login_at,
      companyId: updatedUser.company_id,
      phone: updatedUser.phone,
      avatar: updatedUser.avatar,
      currentLocation: updatedUser.current_location,
      headline: updatedUser.headline,
      summary: updatedUser.summary,
      currentSalary: updatedUser.current_salary,
      expectedSalary: updatedUser.expected_salary,
      experienceYears: updatedUser.experience_years,
      noticePeriod: updatedUser.notice_period,
      willingToRelocate: updatedUser.willing_to_relocate,
      gender: updatedUser.gender,
      designation: updatedUser.designation,
      skills: updatedUser.skills,
      keySkills: updatedUser.key_skills,
      languages: updatedUser.languages,
      education: updatedUser.education,
      preferredLocations: updatedUser.preferred_locations,
      certifications: updatedUser.certifications,
      socialLinks: updatedUser.social_links,
      profileVisibility: updatedUser.profile_visibility,
      contactVisibility: updatedUser.contact_visibility,
      profileCompletion: updatedUser.profile_completion,
      oauthProvider: updatedUser.oauth_provider,
      oauthId: updatedUser.oauth_id,
      createdAt: updatedUser.createdAt,
      updatedAt: updatedUser.updatedAt
    };

    res.status(200).json({
      success: true,
      message: 'Profile updated successfully',
      data: { user: userData }
    });

  } catch (error) {
    console.error('Update profile error:', error);
    res.status(500).json({
      success: false,
      message: 'Internal server error'
    });
  }
});

// Change password
router.put('/change-password', authenticateToken, [
  body('currentPassword')
    .notEmpty()
    .withMessage('Current password is required'),
  body('newPassword')
    .isLength({ min: 8 })
    .withMessage('New password must be at least 8 characters long')
    .matches(/^(?=.*[a-z])(?=.*[A-Z])(?=.*\d)/)
    .withMessage('New password must contain at least one uppercase letter, one lowercase letter, and one number')
], async (req, res) => {
  try {
    // Check for validation errors
    const errors = validationResult(req);
    if (!errors.isEmpty()) {
      return res.status(400).json({
        success: false,
        message: 'Validation failed',
        errors: errors.array()
      });
    }

    const { currentPassword, newPassword } = req.body;

    // Verify current password
    const isCurrentPasswordValid = await req.user.comparePassword(currentPassword);
    if (!isCurrentPasswordValid) {
      return res.status(400).json({
        success: false,
        message: 'Current password is incorrect'
      });
    }

    // Update password
    await req.user.update({ password: newPassword });

    res.status(200).json({
      success: true,
      message: 'Password changed successfully'
    });

  } catch (error) {
    console.error('Change password error:', error);
    res.status(500).json({
      success: false,
      message: 'Internal server error'
    });
  }
});

// Get user notifications
router.get('/notifications', authenticateToken, async (req, res) => {
  try {
    const { Notification } = require('../config/index');
    
    const notifications = await Notification.findAll({
      where: { user_id: req.user.id },
      order: [['created_at', 'DESC']],
      limit: 50 // Limit to recent 50 notifications
    });

    res.json({
      success: true,
      data: notifications
    });
  } catch (error) {
    console.error('Error fetching notifications:', error);
    res.status(500).json({
      success: false,
      message: 'Failed to fetch notifications'
    });
  }
});

// Get employer notifications (filtered for employer-specific types)
router.get('/employer/notifications', authenticateToken, async (req, res) => {
  try {
    const { Notification } = require('../config/index');
    const { page = 1, limit = 20 } = req.query;
    const offset = (page - 1) * limit;

    // Get employer-specific notification types
    const employerNotificationTypes = [
      'job_application',
      'application_status', 
      'job_recommendation',
      'company_update',
      'system',
      'marketing'
    ];

    const { count, rows: notifications } = await Notification.findAndCountAll({
      where: { 
        userId: req.user.id,
        type: employerNotificationTypes
      },
      order: [['created_at', 'DESC']],
      limit: parseInt(limit),
      offset: parseInt(offset)
    });

    res.json({
      success: true,
      message: 'Employer notifications retrieved successfully',
      data: notifications,
      pagination: {
        page: parseInt(page),
        limit: parseInt(limit),
        total: count,
        pages: Math.ceil(count / limit)
      }
    });
  } catch (error) {
    console.error('Error fetching employer notifications:', error);
    res.status(500).json({
      success: false,
      message: 'Failed to fetch employer notifications'
    });
  }
});

// Mark notification as read
router.patch('/notifications/:id/read', authenticateToken, async (req, res) => {
  try {
    const { Notification } = require('../config/index');
    const { id } = req.params;
    
    const notification = await Notification.findOne({
      where: { 
        id: id,
        userId: req.user.id 
      }
    });

    if (!notification) {
      return res.status(404).json({
        success: false,
        message: 'Notification not found'
      });
    }

    await notification.update({ isRead: true });

    res.json({
      success: true,
      message: 'Notification marked as read'
    });
  } catch (error) {
    console.error('Error marking notification as read:', error);
    res.status(500).json({
      success: false,
      message: 'Failed to mark notification as read'
    });
  }
});

// Mark all notifications as read
router.patch('/notifications/read-all', authenticateToken, async (req, res) => {
  try {
    const { Notification } = require('../config/index');
    
    await Notification.update(
      { isRead: true },
      { 
        where: { 
          userId: req.user.id,
          isRead: false
        }
      }
    );

    res.json({
      success: true,
      message: 'All notifications marked as read'
    });
  } catch (error) {
    console.error('Error marking all notifications as read:', error);
    res.status(500).json({
      success: false,
      message: 'Failed to mark all notifications as read'
    });
  }
});

// Delete notification
router.delete('/notifications/:id', authenticateToken, async (req, res) => {
  try {
    const { Notification } = require('../config/index');
    const { id } = req.params;
    
    const notification = await Notification.findOne({
      where: { 
        id: id,
        userId: req.user.id 
      }
    });

    if (!notification) {
      return res.status(404).json({
        success: false,
        message: 'Notification not found'
      });
    }

    await notification.destroy();

    res.json({
      success: true,
      message: 'Notification deleted successfully'
    });
  } catch (error) {
    console.error('Error deleting notification:', error);
    res.status(500).json({
      success: false,
      message: 'Failed to delete notification'
    });
  }
});

// Update notification preferences
router.put('/notifications', authenticateToken, [
  body('emailNotifications')
    .optional()
    .isObject()
    .withMessage('Email notifications must be an object'),
  body('pushNotifications')
    .optional()
    .isObject()
    .withMessage('Push notifications must be an object')
], async (req, res) => {
  try {
    // Check for validation errors
    const errors = validationResult(req);
    if (!errors.isEmpty()) {
      return res.status(400).json({
        success: false,
        message: 'Validation failed',
        errors: errors.array()
      });
    }

    const updateData = {};
    
    if (req.body.emailNotifications) {
      updateData.emailNotifications = {
        ...req.user.emailNotifications,
        ...req.body.emailNotifications
      };
    }
    
    if (req.body.pushNotifications) {
      updateData.pushNotifications = {
        ...req.user.pushNotifications,
        ...req.body.pushNotifications
      };
    }

    await req.user.update(updateData);

    res.status(200).json({
      success: true,
      message: 'Notification preferences updated successfully'
    });

  } catch (error) {
    console.error('Update notifications error:', error);
    res.status(500).json({
      success: false,
      message: 'Internal server error'
    });
  }
});

// Delete user account
router.delete('/account', authenticateToken, [
  body('password')
    .notEmpty()
    .withMessage('Password is required to delete account')
], async (req, res) => {
  try {
    // Check for validation errors
    const errors = validationResult(req);
    if (!errors.isEmpty()) {
      return res.status(400).json({
        success: false,
        message: 'Validation failed',
        errors: errors.array()
      });
    }

    const { password } = req.body;

    // Verify password
    const isPasswordValid = await req.user.comparePassword(password);
    if (!isPasswordValid) {
      return res.status(400).json({
        success: false,
        message: 'Password is incorrect'
      });
    }

    // Soft delete - update account status
    await req.user.update({ 
      accountStatus: 'deactivated',
      isActive: false
    });

    res.status(200).json({
      success: true,
      message: 'Account deleted successfully'
    });

  } catch (error) {
    console.error('Delete account error:', error);
    res.status(500).json({
      success: false,
      message: 'Internal server error'
    });
  }
});

// Job Applications endpoints
router.get('/applications', authenticateToken, async (req, res) => {
  try {
    const { JobApplication, Job, Company, User, Resume } = require('../config/index');
    
    const applications = await JobApplication.findAll({
      where: { user_id: req.user.id },
      include: [
        {
          model: Job,
          as: 'job',
          include: [
            {
              model: Company,
              as: 'company',
              attributes: ['id', 'name', 'industry', 'company_size', 'website', 'contact_email', 'contact_phone']
            },
            {
              model: User,
              as: 'employer',
                             attributes: ['id', 'first_name', 'last_name', 'email']
            }
          ]
        },
        {
          model: Resume,
          as: 'jobResume',
          attributes: ['id', 'filename', 'filePath', 'fileType', 'isDefault', 'views', 'downloads']
        }
      ],
      order: [['applied_at', 'DESC']]
    });

    res.json({
      success: true,
      data: applications
    });
  } catch (error) {
    console.error('Error fetching applications:', error);
    res.status(500).json({
      success: false,
      message: 'Failed to fetch applications'
    });
  }
});

// Create job application
router.post('/applications', authenticateToken, async (req, res) => {
  try {
    const { JobApplication, Job, User } = require('../config/index');
    const { jobId, coverLetter, expectedSalary, noticePeriod, availableFrom, isWillingToRelocate, preferredLocations, resumeId } = req.body;
    
    // Validate required fields
    if (!jobId) {
      return res.status(400).json({
        success: false,
        message: 'Job ID is required'
      });
    }

    // Check if job exists and get employer info
    const job = await Job.findByPk(jobId, {
      include: [
        {
          model: User,
          as: 'employer',
          attributes: ['id']
        }
      ]
    });

    if (!job) {
      return res.status(404).json({
        success: false,
        message: 'Job not found'
      });
    }

    // Check if user already applied for this job
    const existingApplication = await JobApplication.findOne({
      where: { 
        job_id: jobId, 
        user_id: req.user.id 
      }
    });

    if (existingApplication) {
      return res.status(400).json({
        success: false,
        message: 'You have already applied for this job'
      });
    }

    // Create application
    const applicationData = {
      job_id: jobId,
      user_id: req.user.id,
      coverLetter,
      expectedSalary,
      noticePeriod,
      availableFrom,
      isWillingToRelocate,
      preferredLocations,
      resumeId,
      source: 'website'
    };

    const application = await JobApplication.create(applicationData);

    // Send email notification to employer
    try {
      const emailService = require('../services/emailService');
      const employer = await User.findByPk(job.employer.id);
      const applicant = await User.findByPk(req.user.id);
      
      if (employer && applicant) {
        await emailService.sendApplicationNotification(
          employer.email,
          `${employer.firstName} ${employer.lastName}`,
          job.title,
          `${applicant.firstName} ${applicant.lastName}`,
          applicant.email
        );
        console.log('✅ Application notification sent to employer:', employer.email);
      }
    } catch (emailError) {
      console.error('❌ Failed to send application notification:', emailError);
      // Don't fail the application if email fails
    }

    res.status(201).json({
      success: true,
      data: application,
      message: 'Application submitted successfully'
    });
  } catch (error) {
    console.error('Error creating job application:', error);
    res.status(500).json({
      success: false,
      message: 'Failed to submit application'
    });
  }
});

// Debug endpoint to check applications
router.get('/debug/applications', authenticateToken, async (req, res) => {
  try {
    const { JobApplication, Job, User } = require('../config/index');
    
    // Get all applications with basic info
    const allApps = await JobApplication.findAll({
      attributes: ['id', 'job_id', 'user_id', 'status', 'applied_at'],
      include: [
        {
          model: Job,
          as: 'job',
          attributes: ['id', 'title', 'created_by']
        },
        {
          model: User,
          as: 'applicant',
          attributes: ['id', 'first_name', 'last_name', 'email']
        }
      ],
      limit: 20
    });
    
    res.json({
      success: true,
      data: allApps,
      message: `Found ${allApps.length} applications total`
    });
  } catch (error) {
    console.error('Debug applications error:', error);
    res.status(500).json({
      success: false,
      message: 'Debug failed',
      error: error.message
    });
  }
});

// Simple test endpoint for employer applications
router.get('/employer/applications/test', authenticateToken, async (req, res) => {
  try {
    console.log('🧪 Testing employer applications endpoint...');
    console.log('🧪 User:', { id: req.user.id, type: req.user.user_type });
    
    if (req.user.user_type !== 'employer') {
      return res.status(403).json({
        success: false,
        message: 'Access denied. Only employers can view job applications.'
      });
    }
    
    const { JobApplication } = require('../config/index');
    
    // Validate that employerId is a valid UUID
    const uuidRegex = /^[0-9a-f]{8}-[0-9a-f]{4}-[1-5][0-9a-f]{3}-[89ab][0-9a-f]{3}-[0-9a-f]{12}$/i;
    if (!uuidRegex.test(req.user.id)) {
      console.error('❌ Invalid UUID format for employerId:', req.user.id);
      return res.status(400).json({
        success: false,
        message: 'Invalid user ID format'
      });
    }
    
    // Simple count query first
    const count = await JobApplication.count({
      where: { employer_id: req.user.id }
    });
    
    console.log('🧪 Found', count, 'applications for employer');
    
    res.json({
      success: true,
      data: { count },
      message: `Found ${count} applications for employer`
    });
  } catch (error) {
    console.error('❌ Test endpoint error:', error);
    res.status(500).json({
      success: false,
      message: 'Test failed',
      error: error.message,
      stack: error.stack
    });
  }
});

// Get applications for employer's jobs
router.get('/employer/applications', authenticateToken, async (req, res) => {
  try {
    console.log('🔍 Fetching employer applications for user:', req.user?.id, 'type:', req.user?.user_type);
    console.log('🔍 Full user object:', req.user);
    
    // Check if user object exists
    if (!req.user) {
      console.error('❌ No user object found in request');
      return res.status(401).json({
        success: false,
        message: 'User not authenticated'
      });
    }
    
    console.log('🔍 Importing models...');
    let JobApplication, Job, Company, User, Resume, CoverLetter, WorkExperience, Education;
    
    try {
      const models = require('../config/index');
      JobApplication = models.JobApplication;
      Job = models.Job;
      Company = models.Company;
      User = models.User;
      Resume = models.Resume;
      CoverLetter = models.CoverLetter;
      WorkExperience = models.WorkExperience;
      Education = models.Education;
      console.log('✅ Models imported successfully');
    } catch (importError) {
      console.error('❌ Model import error:', importError);
      throw new Error(`Failed to import models: ${importError.message}`);
    }
    
    // Check if user is an employer
    if (req.user.user_type !== 'employer') {
      console.log('❌ Access denied - user is not an employer:', req.user.user_type);
      return res.status(403).json({
        success: false,
        message: 'Access denied. Only employers can view job applications.'
      });
    }
    
    console.log('🔍 Querying applications for employerId:', req.user.id);
    
    // Validate that employerId is a valid UUID
    const uuidRegex = /^[0-9a-f]{8}-[0-9a-f]{4}-[1-5][0-9a-f]{3}-[89ab][0-9a-f]{3}-[0-9a-f]{12}$/i;
    if (!uuidRegex.test(req.user.id)) {
      console.error('❌ Invalid UUID format for employerId:', req.user.id);
      return res.status(400).json({
        success: false,
        message: 'Invalid user ID format'
      });
    }
    
    // Test database connection first
    try {
      console.log('🔍 Testing database connection...');
      await JobApplication.sequelize.authenticate();
      console.log('✅ Database connection successful');
    } catch (dbError) {
      console.error('❌ Database connection failed:', dbError);
      throw new Error(`Database connection failed: ${dbError.message}`);
    }
    
    // First, let's check if there are any applications at all
    console.log('🔍 Fetching all applications...');
    const allApplications = await JobApplication.findAll({
      attributes: ['id', 'job_id', 'user_id', 'status', 'applied_at'],
      limit: 10
    });
    console.log('📊 All applications in database (first 10):', allApplications.map(app => ({
      id: app.id,
      jobId: app.jobId,
      userId: app.userId,
      employerId: app.employerId,
      status: app.status
    })));
    
    console.log('🔍 Starting Sequelize query for applications...');
    
    let applications;
    try {
      applications = await JobApplication.findAll({
<<<<<<< HEAD
        where: { employerId: req.user.id },
        include: [
          {
            model: Job,
            as: 'job',
            include: [
              {
                model: Company,
                as: 'company',
                attributes: ['id', 'name', 'industry', 'companySize', 'website', 'email', 'phone']
              }
            ]
          },
          {
            model: User,
            as: 'applicant',
            attributes: [
              'id', 'first_name', 'last_name', 'email', 'phone', 'avatar',
              'headline', 'summary', 'skills', 'languages', 'certifications',
              'current_location', 'willing_to_relocate', 'expected_salary',
              'notice_period', 'date_of_birth', 'gender', 'social_links',
              'profile_completion', 'verification_level', 'last_profile_update'
            ]
          },
          {
            model: Resume,
            as: 'jobResume',
            attributes: [
              'id', 'title', 'summary', 'objective', 'skills', 'languages',
              'certifications', 'projects', 'achievements', 'isDefault',
              'isPublic', 'views', 'downloads', 'lastUpdated', 'metadata'
            ]
          },
          {
            model: CoverLetter,
            as: 'jobCoverLetter',
            attributes: [
              'id', 'title', 'content', 'summary', 'isDefault',
              'isPublic', 'views', 'downloads', 'lastUpdated', 'metadata'
            ]
          }
        ],
        order: [['appliedAt', 'DESC']]
      });
=======
      where: { employer_id: req.user.id },
      include: [
        {
          model: Job,
          as: 'job',
          include: [
            {
              model: Company,
              as: 'company',
              attributes: ['id', 'name', 'industry', 'company_size', 'website', 'contact_email', 'contact_phone']
            }
          ]
        },
        {
          model: User,
          as: 'applicant',
          attributes: [
            'id', 'first_name', 'last_name', 'email', 'phone', 'avatar',
            'headline', 'summary', 'skills', 'languages', 'certifications',
            'current_location', 'willing_to_relocate', 'expected_salary',
            'notice_period', 'date_of_birth', 'gender', 'social_links',
            'profile_completion', 'verification_level', 'last_profile_update'
          ],
          include: [
            {
              model: WorkExperience,
              as: 'workExperiences',
              attributes: [
                'id', 'jobTitle', 'location', 'startDate', 'endDate', 'isCurrent',
                'achievements', 'skills', 'salary', 'salaryCurrency'
              ],
              order: [['startDate', 'DESC']]
            },
            {
              model: Education,
              as: 'educations',
              attributes: [
                'id', 'institution', 'degree', 'fieldOfStudy', 'location',
                'startDate', 'endDate', 'isCurrent', 'cgpa', 'description',
                'achievements', 'grade', 'percentage'
              ],
              order: [['startDate', 'DESC']]
            }
          ]
        },
        {
          model: Resume,
          as: 'jobResume',
          attributes: [
            'id', 'title', 'summary', 'objective', 'skills', 'languages',
            'certifications', 'projects', 'achievements', 'isDefault',
            'isPublic', 'views', 'downloads', 'lastUpdated', 'metadata'
          ]
        },
        {
          model: CoverLetter,
          as: 'jobCoverLetter',
          attributes: [
            'id', 'title', 'content', 'summary', 'isDefault',
            'isPublic', 'views', 'downloads', 'lastUpdated', 'metadata'
          ]
        }
      ],
      order: [['appliedAt', 'DESC']]
    });
>>>>>>> c2d8c46e
      console.log('✅ Sequelize query completed successfully');
    } catch (queryError) {
      console.error('❌ Sequelize query failed:', queryError);
      console.error('❌ Query error details:', {
        message: queryError.message,
        name: queryError.name,
        original: queryError.original,
        sql: queryError.sql
      });
      throw queryError; // Re-throw to be caught by outer catch block
    }

    console.log('📋 Found applications:', applications.length);
    console.log('📋 Applications data:', applications.map(app => ({ 
      id: app.id, 
      jobId: app.jobId, 
      userId: app.userId, 
      employerId: app.employerId,
      status: app.status,
      appliedAt: app.appliedAt
    })));

    // If no applications found, return empty array
    if (!applications || applications.length === 0) {
      console.log('📋 No applications found for employer');
      return res.json({
        success: true,
        data: [],
        message: 'No applications found'
      });
    }

    // Fetch experiences and education separately to avoid nested SQL JSON path issues
    const applicantIds = Array.from(new Set(applications.map(a => a.applicant?.id).filter(Boolean)));
    let experiencesByUser = new Map();
    let educationsByUser = new Map();
    if (applicantIds.length > 0) {
      // Use raw queries to avoid column name casing issues
      const [wxRows] = await sequelize.query(
        'SELECT * FROM work_experiences WHERE user_id IN (:ids)',
        { replacements: { ids: applicantIds }, raw: true }
      );
      wxRows.forEach(row => {
        const arr = experiencesByUser.get(row.user_id) || [];
        arr.push(WorkExperience.build(row, { isNewRecord: false }));
        experiencesByUser.set(row.user_id, arr);
      });
      const [edRows] = await sequelize.query(
        'SELECT * FROM educations WHERE user_id IN (:ids)',
        { replacements: { ids: applicantIds }, raw: true }
      );
      edRows.forEach(row => {
        const arr = educationsByUser.get(row.user_id) || [];
        arr.push(Education.build(row, { isNewRecord: false }));
        educationsByUser.set(row.user_id, arr);
      });
    }

    // Transform the data to include comprehensive jobseeker profile information
    const enrichedApplications = applications.map(application => {
      const applicant = application.applicant;
      const jobResume = application.jobResume;
      const applicantWorkExperiences = experiencesByUser.get(applicant?.id) || [];
      const applicantEducations = educationsByUser.get(applicant?.id) || [];
      
      // Calculate total work experience
      const totalExperience = applicantWorkExperiences.reduce((total, exp) => {
        const start = new Date(exp.startDate);
        const end = exp.endDate ? new Date(exp.endDate) : new Date();
        const diffInMs = end - start;
        const diffInDays = Math.floor(diffInMs / (1000 * 60 * 60 * 24));
        return total + diffInDays;
      }, 0) || 0;

      const experienceYears = Math.floor(totalExperience / 365);
      const experienceMonths = Math.floor((totalExperience % 365) / 30);

      // Get highest education
      const highestEducation = applicantEducations.sort((a, b) => {
        const levelOrder = { 'phd': 6, 'master': 5, 'bachelor': 4, 'diploma': 3, 'high-school': 2, 'certification': 1, 'other': 0 };
        return (levelOrder[b.level] || 0) - (levelOrder[a.level] || 0);
      })[0];

      // Combine all skills from profile, work experience, and resume
      const allSkills = new Set();
      if (applicant.skills) applicant.skills.forEach(skill => allSkills.add(skill));
      if (applicantWorkExperiences) {
        applicantWorkExperiences.forEach(exp => {
          if (exp.skills) exp.skills.forEach(skill => allSkills.add(skill));
          if (exp.technologies) exp.technologies.forEach(tech => allSkills.add(tech));
        });
      }
      if (jobResume?.skills) jobResume.skills.forEach(skill => allSkills.add(skill));

      return {
        ...application.toJSON(),
        applicant: {
          ...applicant.toJSON(),
          fullName: `${applicant.first_name} ${applicant.last_name}`,
          totalExperienceYears: experienceYears,
          totalExperienceMonths: experienceMonths,
          totalExperienceDisplay: experienceYears > 0 
            ? `${experienceYears} year${experienceYears > 1 ? 's' : ''} ${experienceMonths} month${experienceMonths > 1 ? 's' : ''}`
            : `${experienceMonths} month${experienceMonths > 1 ? 's' : ''}`,
          highestEducation: highestEducation ? {
            ...highestEducation.toJSON(),
            fullDegree: `${highestEducation.degree} in ${highestEducation.fieldOfStudy}`,
            gradeDisplay: highestEducation.getGradeDisplay(),
            formattedPeriod: highestEducation.getFormattedPeriod()
          } : null,
          allSkills: Array.from(allSkills),
          workExperiences: applicantWorkExperiences.map(exp => ({
            ...exp.toJSON(),
            duration: exp.getDuration(),
            formattedPeriod: exp.getFormattedPeriod(),
            skillsString: exp.getSkillsString(),
            technologiesString: exp.getTechnologiesString()
          })),
          educations: applicantEducations.map(edu => ({
            ...edu.toJSON(),
            duration: edu.getDuration(),
            formattedPeriod: edu.getFormattedPeriod(),
            gradeDisplay: edu.getGradeDisplay(),
            fullDegree: edu.getFullDegree()
          })),
          resumes: applicant.resumes?.map(resume => ({
            ...resume.toJSON(),
            skillsString: resume.getSkillsString(),
            languagesString: resume.getLanguagesString(),
            certificationsString: resume.getCertificationsString()
          })) || []
        },
        jobResume: jobResume ? {
          ...jobResume.toJSON(),
          skillsString: jobResume.getSkillsString(),
          languagesString: jobResume.getLanguagesString(),
          certificationsString: jobResume.getCertificationsString()
        } : null
      };
    });

    res.json({
      success: true,
      data: enrichedApplications
    });
  } catch (error) {
    console.error('❌ Error fetching employer applications:', error);
    console.error('❌ Error stack:', error.stack);
    console.error('❌ Error message:', error.message);
    console.error('❌ Error name:', error.name);
    
    // Check if it's a Sequelize error
    if (error.name === 'SequelizeError') {
      console.error('❌ Sequelize error details:', {
        original: error.original,
        sql: error.sql,
        parameters: error.parameters
      });
    }
    
    res.status(500).json({
      success: false,
      message: 'Failed to fetch applications',
      error: error.message,
      details: process.env.NODE_ENV === 'development' ? error.stack : undefined
    });
  }
});

// Get detailed application information for employer
router.get('/employer/applications/:id', authenticateToken, async (req, res) => {
  try {
    const { JobApplication, Job, Company, User, Resume, WorkExperience, Education } = require('../config/index');
    const { id } = req.params;
    
    // Check if user is an employer
    if (req.user.user_type !== 'employer') {
      return res.status(403).json({
        success: false,
        message: 'Access denied. Only employers can view job applications.'
      });
    }
    
    const application = await JobApplication.findOne({
      where: { 
        id: id,
        employer_id: req.user.id 
      },
      include: [
        {
          model: Job,
          as: 'job',
          include: [
            {
              model: Company,
              as: 'company',
              attributes: ['id', 'name', 'industry', 'company_size', 'website', 'contact_email', 'contact_phone']
            }
          ]
        },
        {
          model: User,
          as: 'applicant',
          attributes: [
            'id', 'first_name', 'last_name', 'email', 'phone', 'avatar',
            'headline', 'summary', 'skills', 'languages', 'certifications',
            'current_location', 'willing_to_relocate', 'expected_salary',
            'notice_period', 'date_of_birth', 'gender', 'social_links',
            'profile_completion', 'verification_level', 'last_profile_update'
          ],
          include: [
            {
              model: WorkExperience,
              as: 'workExperiences',
              attributes: [
                'id', 'jobTitle', 'location', 'startDate', 'endDate', 'isCurrent',
                'achievements', 'skills', 'salary', 'salaryCurrency'
              ]
            },
            {
              model: Education,
              as: 'educations',
              attributes: [
                'id', 'institution', 'degree', 'fieldOfStudy', 'startDate',
                'endDate', 'isCurrent', 'grade', 'percentage', 'cgpa',
                'description', 'activities', 'achievements', 'location',
                'educationType', 'isVerified', 'verificationDate'
              ]
            },
            {
              model: Resume,
              as: 'resumes',
              attributes: [
                'id', 'title', 'summary', 'objective', 'skills', 'languages',
                'certifications', 'projects', 'achievements', 'isDefault',
                'isPublic', 'views', 'downloads', 'lastUpdated', 'metadata'
              ],
              order: [['isDefault', 'DESC'], ['lastUpdated', 'DESC']]
            }
          ]
        },
        {
          model: Resume,
          as: 'jobResume',
          attributes: [
            'id', 'title', 'summary', 'objective', 'skills', 'languages',
            'certifications', 'projects', 'achievements', 'isDefault',
            'isPublic', 'views', 'downloads', 'lastUpdated', 'metadata'
          ]
        }
      ]
    });

    if (!application) {
      return res.status(404).json({
        success: false,
        message: 'Application not found or access denied'
      });
    }

    // Transform the data to include comprehensive jobseeker profile information
    const applicant = application.applicant;
    const jobResume = application.jobResume;
    
    // Calculate total work experience
    const totalExperience = applicant.workExperiences?.reduce((total, exp) => {
      const start = new Date(exp.startDate);
      const end = exp.endDate ? new Date(exp.endDate) : new Date();
      const diffInMs = end - start;
      const diffInDays = Math.floor(diffInMs / (1000 * 60 * 60 * 24));
      return total + diffInDays;
    }, 0) || 0;

    const experienceYears = Math.floor(totalExperience / 365);
    const experienceMonths = Math.floor((totalExperience % 365) / 30);

    // Get highest education
    const highestEducation = applicant.educations?.sort((a, b) => {
      const levelOrder = { 'phd': 6, 'master': 5, 'bachelor': 4, 'diploma': 3, 'high-school': 2, 'certification': 1, 'other': 0 };
      return (levelOrder[b.level] || 0) - (levelOrder[a.level] || 0);
    })[0];

    // Combine all skills from profile, work experience, and resume
    const allSkills = new Set();
    if (applicant.skills) applicant.skills.forEach(skill => allSkills.add(skill));
    if (applicant.workExperiences) {
      applicant.workExperiences.forEach(exp => {
        if (exp.skills) exp.skills.forEach(skill => allSkills.add(skill));
        if (exp.technologies) exp.technologies.forEach(tech => allSkills.add(tech));
      });
    }
    if (jobResume?.skills) jobResume.skills.forEach(skill => allSkills.add(skill));

    const enrichedApplication = {
      ...application.toJSON(),
      applicant: {
        ...applicant.toJSON(),
        fullName: `${applicant.first_name} ${applicant.last_name}`,
        totalExperienceYears: experienceYears,
        totalExperienceMonths: experienceMonths,
        totalExperienceDisplay: experienceYears > 0 
          ? `${experienceYears} year${experienceYears > 1 ? 's' : ''} ${experienceMonths} month${experienceMonths > 1 ? 's' : ''}`
          : `${experienceMonths} month${experienceMonths > 1 ? 's' : ''}`,
        highestEducation: highestEducation ? {
          ...highestEducation.toJSON(),
          fullDegree: `${highestEducation.degree} in ${highestEducation.fieldOfStudy}`,
          gradeDisplay: highestEducation.getGradeDisplay(),
          formattedPeriod: highestEducation.getFormattedPeriod()
        } : null,
        allSkills: Array.from(allSkills),
        workExperiences: applicant.workExperiences?.map(exp => ({
          ...exp.toJSON(),
          duration: exp.getDuration(),
          formattedPeriod: exp.getFormattedPeriod(),
          skillsString: exp.getSkillsString(),
          technologiesString: exp.getTechnologiesString()
        })) || [],
        educations: applicant.educations?.map(edu => ({
          ...edu.toJSON(),
          duration: edu.getDuration(),
          formattedPeriod: edu.getFormattedPeriod(),
          gradeDisplay: edu.getGradeDisplay(),
          fullDegree: edu.getFullDegree()
        })) || [],
        resumes: applicant.resumes?.map(resume => ({
          ...resume.toJSON(),
          skillsString: resume.getSkillsString(),
          languagesString: resume.getLanguagesString(),
          certificationsString: resume.getCertificationsString()
        })) || []
      },
      jobResume: jobResume ? {
        ...jobResume.toJSON(),
        skillsString: jobResume.getSkillsString(),
        languagesString: jobResume.getLanguagesString(),
        certificationsString: jobResume.getCertificationsString()
      } : null
    };

    res.json({
      success: true,
      data: enrichedApplication
    });
  } catch (error) {
    console.error('Error fetching detailed application:', error);
    res.status(500).json({
      success: false,
      message: 'Failed to fetch application details'
    });
  }
});

// Update application status (for employers)
router.put('/employer/applications/:id/status', authenticateToken, async (req, res) => {
  try {
    const { JobApplication } = require('../config/index');
    const { status } = req.body;
    const { id } = req.params;
    
    // Check if user is an employer
    if (req.user.user_type !== 'employer') {
      return res.status(403).json({
        success: false,
        message: 'Access denied. Only employers can update application status.'
      });
    }
    
    // Find the application and verify ownership
    const application = await JobApplication.findOne({
      where: { 
        id: id, 
        employer_id: req.user.id 
      }
    });

    if (!application) {
      return res.status(404).json({
        success: false,
        message: 'Application not found or access denied'
      });
    }

    // Validate status
    const validStatuses = ['applied', 'reviewing', 'shortlisted', 'interview_scheduled', 'interviewed', 'offered', 'hired', 'rejected', 'withdrawn'];
    if (!validStatuses.includes(status)) {
      return res.status(400).json({
        success: false,
        message: 'Invalid status. Valid statuses are: ' + validStatuses.join(', ')
      });
    }

    // Store old status for logging
    const oldStatus = application.status;

    // Update the application status
    await application.update({ status });

    // Log application status change activity
    try {
      const EmployerActivityService = require('../services/employerActivityService');
      await EmployerActivityService.logApplicationStatusChange(
        req.user.id,
        application.id,
        oldStatus,
        status,
        {
          candidateId: application.userId,
          jobId: application.jobId,
          reason: req.body.reason || null,
          notes: req.body.notes || null,
          ipAddress: req.ip,
          userAgent: req.get('User-Agent')
        }
      );
    } catch (activityError) {
      console.error('Failed to log application status change activity:', activityError);
      // Don't fail the status update if activity logging fails
    }

    res.json({
      success: true,
      data: application,
      message: 'Application status updated successfully'
    });
  } catch (error) {
    console.error('Error updating application status for employer:', error);
    res.status(500).json({
      success: false,
      message: 'Failed to update application status'
    });
  }
});

// Update application status (for withdrawing applications)
router.put('/applications/:id/status', authenticateToken, async (req, res) => {
  try {
    const { JobApplication } = require('../config/index');
    const { status } = req.body;
    
    const application = await JobApplication.findOne({
      where: { 
        id: req.params.id, 
        userId: req.user.id 
      }
    });

    if (!application) {
      return res.status(404).json({
        success: false,
        message: 'Application not found'
      });
    }

    // Check if the status change is allowed
    if (status === 'withdrawn' && !application.canWithdraw()) {
      return res.status(400).json({
        success: false,
        message: 'Cannot withdraw application at this stage'
      });
    }

    await application.update({ status });

    res.json({
      success: true,
      data: application,
      message: 'Application status updated successfully'
    });
  } catch (error) {
    console.error('Error updating application status:', error);
    res.status(500).json({
      success: false,
      message: 'Failed to update application status'
    });
  }
});

// Job Alerts endpoints
router.get('/job-alerts', authenticateToken, async (req, res) => {
  try {
    const { JobAlert } = require('../config/index');
    
    const alerts = await JobAlert.findAll({
      where: { user_id: req.user.id },
      order: [['created_at', 'DESC']]
    });

    res.json({
      success: true,
      data: alerts
    });
  } catch (error) {
    console.error('Error fetching job alerts:', error);
    res.status(500).json({
      success: false,
      message: 'Failed to fetch job alerts'
    });
  }
});

router.post('/job-alerts', authenticateToken, async (req, res) => {
  try {
    const { JobAlert } = require('../config/index');
    
    const alertData = {
      ...req.body,
      userId: req.user.id
    };

    const alert = await JobAlert.create(alertData);

    res.json({
      success: true,
      data: alert
    });
  } catch (error) {
    console.error('Error creating job alert:', error);
    res.status(500).json({
      success: false,
      message: 'Failed to create job alert'
    });
  }
});

router.put('/job-alerts/:id', authenticateToken, async (req, res) => {
  try {
    const { JobAlert } = require('../config/index');
    
    const alert = await JobAlert.findOne({
      where: { id: req.params.id, userId: req.user.id }
    });

    if (!alert) {
      return res.status(404).json({
        success: false,
        message: 'Job alert not found'
      });
    }

    await alert.update(req.body);

    res.json({
      success: true,
      data: alert
    });
  } catch (error) {
    console.error('Error updating job alert:', error);
    res.status(500).json({
      success: false,
      message: 'Failed to update job alert'
    });
  }
});

router.delete('/job-alerts/:id', authenticateToken, async (req, res) => {
  try {
    const { JobAlert } = require('../config/index');
    
    const alert = await JobAlert.findOne({
      where: { id: req.params.id, userId: req.user.id }
    });

    if (!alert) {
      return res.status(404).json({
        success: false,
        message: 'Job alert not found'
      });
    }

    await alert.destroy();

    res.json({
      success: true,
      message: 'Job alert deleted successfully'
    });
  } catch (error) {
    console.error('Error deleting job alert:', error);
    res.status(500).json({
      success: false,
      message: 'Failed to delete job alert'
    });
  }
});

// Job Bookmarks endpoints
router.get('/bookmarks', authenticateToken, async (req, res) => {
  try {
    const { JobBookmark, Job, Company } = require('../config/index');
    
    const bookmarks = await JobBookmark.findAll({
      where: { user_id: req.user.id },
      include: [
        {
          model: Job,
          as: 'job',
          include: [
            {
              model: Company,
              as: 'company'
            }
          ]
        }
      ],
      order: [['created_at', 'DESC']]
    });

    res.json({
      success: true,
      data: bookmarks
    });
  } catch (error) {
    console.error('Error fetching bookmarks:', error);
    res.status(500).json({
      success: false,
      message: 'Failed to fetch bookmarks'
    });
  }
});

router.post('/bookmarks', authenticateToken, async (req, res) => {
  try {
    const { JobBookmark } = require('../config/index');
    
    const bookmarkData = {
      ...req.body,
      userId: req.user.id
    };

    const bookmark = await JobBookmark.create(bookmarkData);

    res.json({
      success: true,
      data: bookmark
    });
  } catch (error) {
    console.error('Error creating bookmark:', error);
    res.status(500).json({
      success: false,
      message: 'Failed to create bookmark'
    });
  }
});

router.put('/bookmarks/:id', authenticateToken, async (req, res) => {
  try {
    const { JobBookmark } = require('../config/index');
    
    const bookmark = await JobBookmark.findOne({
      where: { id: req.params.id, userId: req.user.id }
    });

    if (!bookmark) {
      return res.status(404).json({
        success: false,
        message: 'Bookmark not found'
      });
    }

    await bookmark.update(req.body);

    res.json({
      success: true,
      data: bookmark
    });
  } catch (error) {
    console.error('Error updating bookmark:', error);
    res.status(500).json({
      success: false,
      message: 'Failed to update bookmark'
    });
  }
});

router.delete('/bookmarks/:id', authenticateToken, async (req, res) => {
  try {
    const { JobBookmark } = require('../config/index');
    
    const bookmark = await JobBookmark.findOne({
      where: { id: req.params.id, userId: req.user.id }
    });

    if (!bookmark) {
      return res.status(404).json({
        success: false,
        message: 'Bookmark not found'
      });
    }

    await bookmark.destroy();

    res.json({
      success: true,
      message: 'Bookmark deleted successfully'
    });
  } catch (error) {
    console.error('Error deleting bookmark:', error);
    res.status(500).json({
      success: false,
      message: 'Failed to delete bookmark'
    });
  }
});

// Search History endpoints
router.get('/search-history', authenticateToken, async (req, res) => {
  try {
    const DashboardService = require('../services/dashboardService');
    
    const searchHistory = await DashboardService.getSearchHistory(req.user.id, 20);
    
    res.json({
      success: true,
      data: searchHistory
    });
  } catch (error) {
    console.error('Error fetching search history:', error);
    res.status(500).json({
      success: false,
      message: 'Failed to fetch search history'
    });
  }
});

// Enhanced Search History endpoints using SearchHistory model
router.get('/search-history/enhanced', authenticateToken, async (req, res) => {
  try {
    const DashboardService = require('../services/dashboardService');
    
    const searchHistory = await DashboardService.getSearchHistory(req.user.id, 50);
    
    res.json({
      success: true,
      data: searchHistory
    });
  } catch (error) {
    console.error('Error fetching enhanced search history:', error);
    res.status(500).json({
      success: false,
      message: 'Failed to fetch enhanced search history'
    });
  }
});

// Save search as favorite
router.post('/search-history/:id/save', authenticateToken, async (req, res) => {
  try {
    const DashboardService = require('../services/dashboardService');
    const { id } = req.params;
    
    const savedSearch = await DashboardService.saveSearch(req.user.id, id);
    
    res.json({
      success: true,
      data: savedSearch,
      message: 'Search saved successfully'
    });
  } catch (error) {
    console.error('Error saving search:', error);
    res.status(500).json({
      success: false,
      message: 'Failed to save search'
    });
  }
});

// Remove saved search
router.delete('/search-history/:id/save', authenticateToken, async (req, res) => {
  try {
    const DashboardService = require('../services/dashboardService');
    const { id } = req.params;
    
    const removedSearch = await DashboardService.removeSavedSearch(req.user.id, id);
    
    res.json({
      success: true,
      data: removedSearch,
      message: 'Search removed from favorites'
    });
  } catch (error) {
    console.error('Error removing saved search:', error);
    res.status(500).json({
      success: false,
      message: 'Failed to remove saved search'
    });
  }
});

// Record new search
router.post('/search-history', authenticateToken, async (req, res) => {
  try {
    const DashboardService = require('../services/dashboardService');
    const { searchQuery, filters, resultsCount, searchType } = req.body;
    
    const searchData = {
      userId: req.user.id,
      searchQuery,
      filters,
      resultsCount,
      searchType,
      userAgent: req.headers['user-agent'],
      ipAddress: req.ip
    };
    
    const recordedSearch = await DashboardService.recordSearch(searchData);
    
    res.status(201).json({
      success: true,
      data: recordedSearch,
      message: 'Search recorded successfully'
    });
  } catch (error) {
    console.error('Error recording search:', error);
    res.status(500).json({
      success: false,
      message: 'Failed to record search'
    });
  }
});

// Dashboard Stats endpoint
router.get('/dashboard-stats', authenticateToken, async (req, res) => {
  try {
    const DashboardService = require('../services/dashboardService');
    
    console.log('📊 Fetching comprehensive dashboard data for user:', req.user.id);
    
    // Get comprehensive dashboard data
    const dashboardData = await DashboardService.getDashboardData(req.user.id);
    
    console.log('✅ Dashboard data fetched successfully');
    
    res.json({
      success: true,
      data: dashboardData
    });
  } catch (error) {
    console.error('❌ Error fetching dashboard data:', error);
    res.status(500).json({
      success: false,
      message: 'Failed to fetch dashboard data',
      error: process.env.NODE_ENV === 'development' ? error.message : undefined
    });
  }
});

// Employer Dashboard Stats endpoint
router.get('/employer/dashboard-stats', authenticateToken, async (req, res) => {
  try {
    const { Job, JobApplication, Company, User } = require('../config/index');
    
    console.log('📊 Fetching employer dashboard data for user:', req.user.id, 'type:', req.user.user_type);
    
    // Check if user is an employer or admin
    if (req.user.user_type !== 'employer' && req.user.user_type !== 'admin') {
      console.log('❌ Access denied - user is not an employer:', req.user.user_type);
      return res.status(403).json({
        success: false,
        message: 'Access denied. Only employers can access this endpoint.'
      });
    }
    
    // Get employer's jobs
    console.log('🔍 Querying jobs for created_by:', req.user.id);
    const jobs = await Job.findAll({
      where: { created_by: req.user.id }
    });
    console.log('✅ Found jobs:', jobs.length);
    
    // Get applications for employer's jobs using raw query
    console.log('🔍 Querying applications for employer jobs:', req.user.id);
    const applications = await sequelize.query(`
      SELECT ja.*, j.title as job_title, j.location as job_location,
             u.first_name, u.last_name, u.email, u.headline, u.current_location, u.skills
      FROM job_applications ja
      JOIN jobs j ON ja.job_id = j.id
      JOIN users u ON ja.user_id = u.id
      WHERE j.created_by = :userId
    `, {
      replacements: { userId: req.user.id },
      type: sequelize.QueryTypes.SELECT
    });
    console.log('✅ Found applications:', applications.length);
    
    // Get hot vacancies for employer
    const { HotVacancy } = require('../config/index');
    const hotVacancies = await HotVacancy.findAll({
      where: { created_by: req.user.id },
      order: [['created_at', 'DESC']],
      limit: 5
    });
    console.log('✅ Found hot vacancies:', hotVacancies.length);
    
    // Calculate stats
    const activeJobs = jobs.filter(job => job.is_active === true || job.is_active === null).length;
    const totalApplications = applications.length;
    const hiredCandidates = applications.filter(app => app.status === 'hired').length;
    const reviewingApplications = applications.filter(app => app.status === 'reviewing').length;
    const shortlistedApplications = applications.filter(app => app.status === 'shortlisted').length;
    const interviewScheduledApplications = applications.filter(app => app.status === 'interview_scheduled').length;
    
    // Get profile/job views from view tracking
    const { ViewTracking } = require('../config/index');
    const { Op } = require('sequelize');
    const profileViews = await ViewTracking.count({
      where: { 
        viewedUserId: req.user.id,
        viewType: { [Op.in]: ['job_view', 'profile_view'] }
      }
    });
    
    const employerStats = {
      activeJobs,
      totalApplications,
      hiredCandidates,
      reviewingApplications,
      shortlistedApplications,
      interviewScheduledApplications,
      profileViews,
      totalJobs: jobs.length,
      recentApplications: applications.slice(0, 5),
      recentJobs: jobs.slice(0, 5),
      recentHotVacancies: hotVacancies
    };
    
    console.log('✅ Employer dashboard data fetched successfully:', {
      activeJobs,
      totalApplications,
      hiredCandidates,
      reviewingApplications,
      shortlistedApplications,
      interviewScheduledApplications,
      profileViews,
      totalJobs: jobs.length
    });
    
    res.json({
      success: true,
      data: employerStats
    });
  } catch (error) {
    console.error('❌ Error fetching employer dashboard data:', error);
    res.status(500).json({
      success: false,
      message: 'Failed to fetch employer dashboard data',
      error: process.env.NODE_ENV === 'development' ? error.message : undefined
    });
  }
});

// Employer Analytics endpoint
router.get('/employer/analytics', authenticateToken, async (req, res) => {
  try {
    const DashboardService = require('../services/dashboardService');
    const range = (req.query.range || '30d').toString();

    if (req.user.user_type !== 'employer') {
      return res.status(403).json({ success: false, message: 'Access denied. Only employers can access this endpoint.' });
    }

    const analytics = await DashboardService.getEmployerAnalytics(req.user.id, { range });
    return res.json({ success: true, data: analytics });
  } catch (error) {
    console.error('❌ Error fetching employer analytics:', error);
    return res.status(500).json({ success: false, message: 'Failed to fetch employer analytics' });
  }
});

// Employer Analytics Export endpoint
router.get('/employer/analytics/export', authenticateToken, async (req, res) => {
  try {
    const DashboardService = require('../services/dashboardService');
    const range = (req.query.range || '30d').toString();
    const format = (req.query.format || 'csv').toString();

    if (req.user.user_type !== 'employer') {
      return res.status(403).json({ success: false, message: 'Access denied. Only employers can access this endpoint.' });
    }

    const analytics = await DashboardService.getEmployerAnalytics(req.user.id, { range });
    
    if (format === 'json') {
      res.setHeader('Content-Type', 'application/json');
      res.setHeader('Content-Disposition', `attachment; filename="analytics-${range}.json"`);
      return res.json(analytics);
    } else {
      // CSV format
      const csv = DashboardService.convertAnalyticsToCSV(analytics, range);
      res.setHeader('Content-Type', 'text/csv');
      res.setHeader('Content-Disposition', `attachment; filename="analytics-${range}.csv"`);
      return res.send(csv);
    }
  } catch (error) {
    console.error('❌ Error exporting employer analytics:', error);
    return res.status(500).json({ success: false, message: 'Failed to export analytics' });
  }
});

// Track profile view
router.post('/track-profile-view/:userId', async (req, res) => {
  try {
    const { userId } = req.params;
    const ViewTrackingService = require('../services/viewTrackingService');
    
    const result = await ViewTrackingService.trackView({
      viewerId: req.user?.id || null,
      viewedUserId: userId,
      viewType: 'profile_view',
      ipAddress: req.ip || req.connection.remoteAddress,
      userAgent: req.get('User-Agent'),
      sessionId: req.sessionID,
      referrer: req.get('Referer'),
      metadata: {
        source: 'profile_page'
      }
    });
    
    if (result.success) {
      res.json({
        success: true,
        message: 'Profile view tracked successfully'
      });
    } else {
      res.json({
        success: false,
        message: result.message
      });
    }
  } catch (error) {
    console.error('Error tracking profile view:', error);
    res.status(500).json({
      success: false,
      message: 'Failed to track profile view'
    });
  }
});

// Enhanced Dashboard endpoint with search history
router.get('/dashboard', authenticateToken, async (req, res) => {
  try {
    const DashboardService = require('../services/dashboardService');
    
    console.log('📊 Fetching full dashboard for user:', req.user.id);
    
    // Get comprehensive dashboard data including search history
    const dashboardData = await DashboardService.getDashboardData(req.user.id);
    
    // Record dashboard view activity
    await DashboardService.recordActivity(req.user.id, 'dashboard_view', {
      timestamp: new Date(),
      userAgent: req.headers['user-agent']
    });
    
    console.log('✅ Full dashboard data fetched successfully');
    
    res.json({
      success: true,
      data: dashboardData
    });
  } catch (error) {
    console.error('❌ Error fetching full dashboard:', error);
    res.status(500).json({
      success: false,
      message: 'Failed to fetch dashboard',
      error: process.env.NODE_ENV === 'development' ? error.message : undefined
    });
  }
});

// Update dashboard stats endpoint
router.put('/dashboard-stats', authenticateToken, async (req, res) => {
  try {
    const DashboardService = require('../services/dashboardService');
    const updates = req.body;
    
    console.log('📊 Updating dashboard stats for user:', req.user.id, updates);
    
    // Update dashboard stats
    const updatedDashboard = await DashboardService.updateDashboardStats(req.user.id, updates);
    
    console.log('✅ Dashboard stats updated successfully');
    
    res.json({
      success: true,
      data: updatedDashboard,
      message: 'Dashboard stats updated successfully'
    });
  } catch (error) {
    console.error('❌ Error updating dashboard stats:', error);
    res.status(500).json({
      success: false,
      message: 'Failed to update dashboard stats',
      error: process.env.NODE_ENV === 'development' ? error.message : undefined
    });
  }
});

// Resume endpoints
router.get('/resumes', authenticateToken, async (req, res) => {
  try {
    const resumes = await Resume.findAll({
      where: { user_id: req.user.id },
      order: [['isDefault', 'DESC'], ['created_at', 'DESC']]
    });

    res.json({
      success: true,
      data: resumes
    });
  } catch (error) {
    console.error('Error fetching resumes:', error);
    res.status(500).json({
      success: false,
      message: 'Failed to fetch resumes'
    });
  }
});

// Get resume statistics for dashboard
router.get('/resumes/stats', authenticateToken, async (req, res) => {
  try {
    const totalResumes = await Resume.count({
      where: { user_id: req.user.id }
    });

    const defaultResume = await Resume.findOne({
      where: { user_id: req.user.id, isDefault: true }
    });

    const recentResumes = await Resume.findAll({
      where: { user_id: req.user.id },
      order: [['created_at', 'DESC']],
      limit: 3
    });

    const totalViews = await Resume.sum('views', {
      where: { user_id: req.user.id }
    }) || 0;

    const totalDownloads = await Resume.sum('downloads', {
      where: { user_id: req.user.id }
    }) || 0;

    res.json({
      success: true,
      data: {
        totalResumes,
        hasDefaultResume: !!defaultResume,
        defaultResumeId: defaultResume?.id || null,
        recentResumes: recentResumes.map(resume => ({
          id: resume.id,
          title: resume.title,
          lastUpdated: resume.lastUpdated,
          isDefault: resume.isDefault,
          views: resume.views,
          downloads: resume.downloads
        })),
        totalViews,
        totalDownloads
      }
    });
  } catch (error) {
    console.error('Error fetching resume stats:', error);
    res.status(500).json({
      success: false,
      message: 'Failed to fetch resume statistics'
    });
  }
});

router.post('/resumes', authenticateToken, async (req, res) => {
  try {
    const { title, summary, objective, skills, languages, certifications, projects, achievements } = req.body;

    const resume = await Resume.create({
      userId: req.user.id,
      title,
      summary,
      objective,
      skills: skills || [],
      languages: languages || [],
      certifications: certifications || [],
      projects: projects || [],
      achievements: achievements || [],
      isDefault: false,
      isPublic: true
    });

    res.status(201).json({
      success: true,
      data: resume
    });
  } catch (error) {
    console.error('Error creating resume:', error);
    res.status(500).json({
      success: false,
      message: 'Failed to create resume'
    });
  }
});

router.put('/resumes/:id', authenticateToken, async (req, res) => {
  try {
    const { title, summary, objective, skills, languages, certifications, projects, achievements, isPublic } = req.body;

    const resume = await Resume.findOne({
      where: { id: req.params.id, userId: req.user.id }
    });

    if (!resume) {
      return res.status(404).json({
        success: false,
        message: 'Resume not found'
      });
    }

    await resume.update({
      title,
      summary,
      objective,
      skills: skills || resume.skills,
      languages: languages || resume.languages,
      certifications: certifications || resume.certifications,
      projects: projects || resume.projects,
      achievements: achievements || resume.achievements,
      isPublic: isPublic !== undefined ? isPublic : resume.isPublic
    });

    res.json({
      success: true,
      data: resume
    });
  } catch (error) {
    console.error('Error updating resume:', error);
    res.status(500).json({
      success: false,
      message: 'Failed to update resume'
    });
  }
});

router.delete('/resumes/:id', authenticateToken, async (req, res) => {
  try {
    const resume = await Resume.findOne({
      where: { id: req.params.id, userId: req.user.id }
    });

    if (!resume) {
      return res.status(404).json({
        success: false,
        message: 'Resume not found'
      });
    }

    await resume.destroy();

    res.json({
      success: true,
      message: 'Resume deleted successfully'
    });
  } catch (error) {
    console.error('Error deleting resume:', error);
    res.status(500).json({
      success: false,
      message: 'Failed to delete resume'
    });
  }
});

router.post('/resumes/upload', authenticateToken, upload.single('resume'), async (req, res) => {
  try {
    console.log('🔍 Resume upload request received');
    console.log('🔍 File:', req.file);
    console.log('🔍 User:', req.user.id);

    if (!req.file) {
      console.log('❌ No file uploaded');
      return res.status(400).json({
        success: false,
        message: 'No file uploaded'
      });
    }

    const { title, description } = req.body;
    const filename = req.file.filename;
    const originalName = req.file.originalname;
    const fileSize = req.file.size;
    const mimeType = req.file.mimetype;

    // Check if this is the first resume (make it default)
    const existingResumes = await Resume.count({
      where: { userId: req.user.id }
    });

    const isDefault = existingResumes === 0;

    // Create resume record
    const resume = await Resume.create({
      userId: req.user.id,
      title: title || `Resume - ${originalName.replace(/\.[^/.]+$/, '')}`,
      summary: description || `Resume uploaded on ${new Date().toLocaleDateString()}`,
      isDefault: isDefault,
      isPublic: true,
      metadata: {
        filename,
        originalName,
        fileSize,
        mimeType,
        uploadDate: new Date().toISOString(),
        filePath: `/uploads/resumes/${filename}`
      }
    });

    console.log('✅ Resume created successfully:', resume.id);

    // If this is the first resume, ensure it's set as default
    if (isDefault) {
      console.log('✅ Setting as default resume (first upload)');
    }

    res.status(201).json({
      success: true,
      data: {
        resumeId: resume.id,
        filename,
        title: resume.title,
        isDefault: resume.isDefault,
        fileSize: fileSize,
        originalName: originalName
      }
    });
  } catch (error) {
    console.error('❌ Error uploading resume:', error);
    res.status(500).json({
      success: false,
      message: 'Failed to upload resume: ' + error.message
    });
  }
});

router.put('/resumes/:id/set-default', authenticateToken, async (req, res) => {
  try {
    const resume = await Resume.findOne({
      where: { id: req.params.id, userId: req.user.id }
    });

    if (!resume) {
      return res.status(404).json({
        success: false,
        message: 'Resume not found'
      });
    }

    // Remove default from all other resumes
    await Resume.update(
      { isDefault: false },
      { where: { userId: req.user.id } }
    );

    // Set this resume as default
    await resume.update({ isDefault: true });

    res.json({
      success: true,
      data: resume
    });
  } catch (error) {
    console.error('Error setting default resume:', error);
    res.status(500).json({
      success: false,
      message: 'Failed to set default resume'
    });
  }
});

// Download resume file
router.get('/resumes/:id/download', authenticateToken, async (req, res) => {
  try {
    const resume = await Resume.findOne({
      where: { id: req.params.id, userId: req.user.id }
    });

    if (!resume) {
      return res.status(404).json({
        success: false,
        message: 'Resume not found'
      });
    }

    const metadata = resume.metadata || {};
    const filename = metadata.filename;
    const originalName = metadata.originalName;

    if (!filename) {
      return res.status(404).json({
        success: false,
        message: 'Resume file not found'
      });
    }

    const filePath = path.join(__dirname, '../uploads/resumes', filename);
    
    // Check if file exists
    if (!fs.existsSync(filePath)) {
      return res.status(404).json({
        success: false,
        message: 'Resume file not found on server'
      });
    }

    // Increment download count
    await resume.update({
      downloads: resume.downloads + 1
    });

    // Set headers for file download
    res.setHeader('Content-Disposition', `attachment; filename="${originalName || filename}"`);
    res.setHeader('Content-Type', metadata.mimeType || 'application/octet-stream');

    // Send file
    res.sendFile(filePath);
  } catch (error) {
    console.error('Error downloading resume:', error);
    res.status(500).json({
      success: false,
      message: 'Failed to download resume'
    });
  }
});

// Cover Letter endpoints

// Get all cover letters for a user
router.get('/cover-letters', authenticateToken, async (req, res) => {
  try {
    const coverLetters = await CoverLetter.findAll({
      where: { user_id: req.user.id },
      order: [['created_at', 'DESC']]
    });

    res.json({
      success: true,
      data: coverLetters
    });
  } catch (error) {
    console.error('Error fetching cover letters:', error);
    res.status(500).json({
      success: false,
      message: 'Failed to fetch cover letters'
    });
  }
});

// Get cover letter stats
router.get('/cover-letters/stats', authenticateToken, async (req, res) => {
  try {
    const stats = await CoverLetter.findAll({
      where: { userId: req.user.id },
      attributes: [
        [sequelize.fn('COUNT', sequelize.col('id')), 'totalCoverLetters'],
        [sequelize.fn('COUNT', sequelize.literal('CASE WHEN "isDefault" = true THEN 1 END')), 'hasDefaultCoverLetter'],
        [sequelize.fn('MAX', sequelize.col('lastUpdated')), 'lastCoverLetterUpdate']
      ],
      raw: true
    });

    const result = stats[0] || {
      totalCoverLetters: 0,
      hasDefaultCoverLetter: 0,
      lastCoverLetterUpdate: null
    };

    res.json({
      success: true,
      data: {
        totalCoverLetters: parseInt(result.totalCoverLetters) || 0,
        hasDefaultCoverLetter: parseInt(result.hasDefaultCoverLetter) > 0,
        lastCoverLetterUpdate: result.lastCoverLetterUpdate
      }
    });
  } catch (error) {
    console.error('Error fetching cover letter stats:', error);
    res.status(500).json({
      success: false,
      message: 'Failed to fetch cover letter stats'
    });
  }
});

// Create a new cover letter
router.post('/cover-letters', authenticateToken, async (req, res) => {
  try {
    const { title, content, summary } = req.body;

    // Check if this is the first cover letter (make it default)
    const existingCoverLetters = await CoverLetter.count({
      where: { userId: req.user.id }
    });

    const isDefault = existingCoverLetters === 0;

    const coverLetter = await CoverLetter.create({
      userId: req.user.id,
      title: title || 'Untitled Cover Letter',
      content: content || '',
      summary: summary || '',
      isDefault: isDefault,
      isPublic: true
    });

    res.status(201).json({
      success: true,
      data: coverLetter
    });
  } catch (error) {
    console.error('Error creating cover letter:', error);
    res.status(500).json({
      success: false,
      message: 'Failed to create cover letter'
    });
  }
});

// Update a cover letter
router.put('/cover-letters/:id', authenticateToken, async (req, res) => {
  try {
    const { title, content, summary } = req.body;

    const coverLetter = await CoverLetter.findOne({
      where: { id: req.params.id, userId: req.user.id }
    });

    if (!coverLetter) {
      return res.status(404).json({
        success: false,
        message: 'Cover letter not found'
      });
    }

    await coverLetter.update({
      title: title || coverLetter.title,
      content: content !== undefined ? content : coverLetter.content,
      summary: summary !== undefined ? summary : coverLetter.summary
    });

    res.json({
      success: true,
      data: coverLetter
    });
  } catch (error) {
    console.error('Error updating cover letter:', error);
    res.status(500).json({
      success: false,
      message: 'Failed to update cover letter'
    });
  }
});

// Delete a cover letter
router.delete('/cover-letters/:id', authenticateToken, async (req, res) => {
  try {
    const coverLetter = await CoverLetter.findOne({
      where: { id: req.params.id, userId: req.user.id }
    });

    if (!coverLetter) {
      return res.status(404).json({
        success: false,
        message: 'Cover letter not found'
      });
    }

    // If this was the default cover letter, make another one default
    if (coverLetter.isDefault) {
      const otherCoverLetter = await CoverLetter.findOne({
        where: { 
          userId: req.user.id,
          id: { [sequelize.Op.ne]: req.params.id }
        },
        order: [['lastUpdated', 'DESC']]
      });

      if (otherCoverLetter) {
        await otherCoverLetter.update({ isDefault: true });
      }
    }

    await coverLetter.destroy();

    res.json({
      success: true,
      message: 'Cover letter deleted successfully'
    });
  } catch (error) {
    console.error('Error deleting cover letter:', error);
    res.status(500).json({
      success: false,
      message: 'Failed to delete cover letter'
    });
  }
});

// Upload cover letter file
router.post('/cover-letters/upload', authenticateToken, coverLetterUpload.single('coverLetter'), async (req, res) => {
  try {
    console.log('🔍 Cover letter upload request received');
    console.log('🔍 File:', req.file);
    console.log('🔍 User:', req.user.id);

    if (!req.file) {
      console.log('❌ No file uploaded');
      return res.status(400).json({
        success: false,
        message: 'No file uploaded'
      });
    }

    const { title, description } = req.body;
    const filename = req.file.filename;
    const originalName = req.file.originalname;
    const fileSize = req.file.size;
    const mimeType = req.file.mimetype;

    // Check if this is the first cover letter (make it default)
    const existingCoverLetters = await CoverLetter.count({
      where: { userId: req.user.id }
    });

    const isDefault = existingCoverLetters === 0;

    // Create cover letter record
    const coverLetter = await CoverLetter.create({
      userId: req.user.id,
      title: title || `Cover Letter - ${originalName.replace(/\.[^/.]+$/, '')}`,
      summary: description || `Cover letter uploaded on ${new Date().toLocaleDateString()}`,
      isDefault: isDefault,
      isPublic: true,
      metadata: {
        filename,
        originalName,
        fileSize,
        mimeType,
        uploadDate: new Date().toISOString(),
        filePath: `/uploads/cover-letters/${filename}`
      }
    });

    console.log('✅ Cover letter created successfully:', coverLetter.id);

    // If this is the first cover letter, ensure it's set as default
    if (isDefault) {
      console.log('✅ Setting as default cover letter (first upload)');
    }

    res.status(201).json({
      success: true,
      data: {
        coverLetterId: coverLetter.id,
        filename,
        title: coverLetter.title,
        isDefault: coverLetter.isDefault,
        fileSize: fileSize,
        originalName: originalName
      }
    });
  } catch (error) {
    console.error('❌ Error uploading cover letter:', error);
    res.status(500).json({
      success: false,
      message: 'Failed to upload cover letter: ' + error.message
    });
  }
});

// Set default cover letter
router.put('/cover-letters/:id/set-default', authenticateToken, async (req, res) => {
  try {
    const coverLetter = await CoverLetter.findOne({
      where: { id: req.params.id, userId: req.user.id }
    });

    if (!coverLetter) {
      return res.status(404).json({
        success: false,
        message: 'Cover letter not found'
      });
    }

    // Remove default from all other cover letters
    await CoverLetter.update(
      { isDefault: false },
      { where: { userId: req.user.id } }
    );

    // Set this cover letter as default
    await coverLetter.update({ isDefault: true });

    res.json({
      success: true,
      data: coverLetter
    });
  } catch (error) {
    console.error('Error setting default cover letter:', error);
    res.status(500).json({
      success: false,
      message: 'Failed to set default cover letter'
    });
  }
});

// Download cover letter file
router.get('/cover-letters/:id/download', authenticateToken, async (req, res) => {
  try {
    const coverLetter = await CoverLetter.findOne({
      where: { id: req.params.id, userId: req.user.id }
    });

    if (!coverLetter) {
      return res.status(404).json({
        success: false,
        message: 'Cover letter not found'
      });
    }

    const metadata = coverLetter.metadata || {};
    const filename = metadata.filename;
    const originalName = metadata.originalName;

    if (!filename) {
      return res.status(404).json({
        success: false,
        message: 'Cover letter file not found'
      });
    }

    const filePath = path.join(__dirname, '../uploads/cover-letters', filename);
    
    // Check if file exists
    if (!fs.existsSync(filePath)) {
      return res.status(404).json({
        success: false,
        message: 'Cover letter file not found on server'
      });
    }

    // Increment download count
    await coverLetter.update({
      downloads: coverLetter.downloads + 1
    });

    // Set headers for file download
    res.setHeader('Content-Disposition', `attachment; filename="${originalName || filename}"`);
    res.setHeader('Content-Type', metadata.mimeType || 'application/octet-stream');

    // Send file
    res.sendFile(filePath);
  } catch (error) {
    console.error('Error downloading cover letter:', error);
    res.status(500).json({
      success: false,
      message: 'Failed to download cover letter'
    });
  }
});

// Download candidate cover letter (for employers)
router.get('/employer/candidates/:candidateId/cover-letters/:coverLetterId/download', authenticateToken, async (req, res) => {
  try {
    // Check if user is an employer
    if (req.user.user_type !== 'employer') {
      return res.status(403).json({
        success: false,
        message: 'Access denied. Only employers can download candidate cover letters.'
      });
    }

    const { candidateId, coverLetterId } = req.params;

    // Verify the candidate exists and is a jobseeker
    const candidate = await User.findOne({
      where: { 
        id: candidateId,
        user_type: 'jobseeker',
        is_active: true,
        account_status: 'active'
      }
    });

    if (!candidate) {
      return res.status(404).json({
        success: false,
        message: 'Candidate not found'
      });
    }

    // Find the cover letter
    const coverLetter = await CoverLetter.findOne({
      where: { 
        id: coverLetterId, 
        userId: candidateId 
      }
    });

    if (!coverLetter) {
      return res.status(404).json({
        success: false,
        message: 'Cover letter not found'
      });
    }

    const metadata = coverLetter.metadata || {};
    const filename = metadata.filename;
    const originalName = metadata.originalName;

    if (!filename) {
      return res.status(404).json({
        success: false,
        message: 'Cover letter file not found'
      });
    }

    const filePath = path.join(__dirname, '../uploads/cover-letters', filename);
    
    // Check if file exists
    if (!fs.existsSync(filePath)) {
      return res.status(404).json({
        success: false,
        message: 'Cover letter file not found on server'
      });
    }

    // Increment download count
    await coverLetter.update({
      downloads: coverLetter.downloads + 1
    });

    // Set headers for file download
    res.setHeader('Content-Disposition', `attachment; filename="${originalName || filename}"`);
    res.setHeader('Content-Type', metadata.mimeType || 'application/octet-stream');

    // Send file
    res.sendFile(filePath);
  } catch (error) {
    console.error('Error downloading candidate cover letter:', error);
    res.status(500).json({
      success: false,
      message: 'Failed to download cover letter'
    });
  }
});

// Employer endpoint to download cover letter from application
router.get('/employer/applications/:applicationId/cover-letter/download', authenticateToken, async (req, res) => {
  try {
    const { applicationId } = req.params;
    
    // Check if user is an employer
    if (req.user.user_type !== 'employer') {
      return res.status(403).json({
        success: false,
        message: 'Access denied. Only employers can download cover letters.'
      });
    }

    // Find the application and verify ownership
    const application = await JobApplication.findOne({
      where: { 
        id: applicationId, 
        employer_id: req.user.id 
      },
      include: [
        {
          model: CoverLetter,
          as: 'jobCoverLetter',
          attributes: ['id', 'title', 'metadata']
        }
      ]
    });

    if (!application) {
      return res.status(404).json({
        success: false,
        message: 'Application not found or access denied'
      });
    }

    if (!application.jobCoverLetter) {
      return res.status(404).json({
        success: false,
        message: 'No cover letter found for this application'
      });
    }

    const coverLetter = application.jobCoverLetter;
    const metadata = coverLetter.metadata || {};
    const filename = metadata.filename;
    const originalName = metadata.originalName;

    if (!filename) {
      return res.status(404).json({
        success: false,
        message: 'Cover letter file not found'
      });
    }

    const filePath = path.join(__dirname, '../uploads/cover-letters', filename);
    
    // Check if file exists
    if (!fs.existsSync(filePath)) {
      return res.status(404).json({
        success: false,
        message: 'Cover letter file not found on server'
      });
    }

    // Increment download count
    await coverLetter.update({
      downloads: coverLetter.downloads + 1
    });

    // Set headers for file download
    res.setHeader('Content-Disposition', `attachment; filename="${originalName || filename}"`);
    res.setHeader('Content-Type', metadata.mimeType || 'application/octet-stream');

    // Send file
    res.sendFile(filePath);
  } catch (error) {
    console.error('Error downloading cover letter for employer:', error);
    res.status(500).json({
      success: false,
      message: 'Failed to download cover letter'
    });
  }
});

// Employer endpoint to view resume from application (increment view count)
router.get('/employer/applications/:applicationId/resume/view', authenticateToken, async (req, res) => {
  try {
    console.log('🔍 Employer resume view request:', { applicationId: req.params.applicationId, userId: req.user?.id, userType: req.user?.user_type });
    
    const { JobApplication, Resume } = require('../config/index');
    const { applicationId } = req.params;
    
    // Check if user is an employer
    if (req.user.user_type !== 'employer' && req.user.user_type !== 'admin') {
      console.log('❌ Access denied - user is not an employer:', req.user.user_type);
      return res.status(403).json({
        success: false,
        message: 'Access denied. Only employers can view resumes.'
      });
    }

    // Find the application and verify ownership
    console.log('🔍 Looking for application:', { applicationId, employerId: req.user.id });
    
    const application = await JobApplication.findOne({
      where: { 
        id: applicationId, 
        employerId: req.user.id 
      },
      include: [
        {
          model: Resume,
          as: 'jobResume',
          attributes: ['id', 'title', 'metadata', 'views']
        }
      ]
    });

    console.log('🔍 Application found:', { 
      found: !!application, 
      hasResume: !!application?.jobResume,
      resumeId: application?.jobResume?.id,
      resumeTitle: application?.jobResume?.title
    });

    if (!application) {
      console.log('❌ Application not found or access denied');
      return res.status(404).json({
        success: false,
        message: 'Application not found or access denied'
      });
    }

    if (!application.jobResume) {
      console.log('❌ No resume found for this application');
      return res.status(404).json({
        success: false,
        message: 'No resume found for this application'
      });
    }

    const resume = application.jobResume;
    
    // Increment view count
    const currentViews = resume.views || 0;
    console.log('🔍 Current views:', currentViews);
    await resume.update({
      views: currentViews + 1
    });

    // Check and consume quota for resume view
    try {
      const EmployerQuotaService = require('../services/employerQuotaService');
      await EmployerQuotaService.checkAndConsume(
        req.user.id,
        EmployerQuotaService.QUOTA_TYPES.RESUME_VIEWS,
        {
          activityType: 'resume_view',
          details: {
            resumeId: resume.id,
            candidateId: application.userId,
            applicationId: application.id
          },
          defaultLimit: 100
        }
      );
    } catch (quotaError) {
      console.error('Quota check failed for resume view:', quotaError);
      if (quotaError.code === 'QUOTA_LIMIT_EXCEEDED') {
        return res.status(429).json({
          success: false,
          message: 'Resume view quota exceeded. Please contact your administrator.'
        });
      }
      // For other quota errors, continue with view but log the issue
    }

    // Log resume view activity
    try {
      const EmployerActivityService = require('../services/employerActivityService');
      await EmployerActivityService.logResumeView(
        req.user.id,
        resume.id,
        application.userId,
        {
          ipAddress: req.ip,
          userAgent: req.get('User-Agent'),
          applicationId: application.id
        }
      );
    } catch (activityError) {
      console.error('Failed to log resume view activity:', activityError);
      // Don't fail the view if activity logging fails
    }

    console.log('✅ Resume view logged successfully');

    res.json({
      success: true,
      message: 'Resume view logged successfully',
      data: {
        resumeId: resume.id,
        views: currentViews + 1
      }
    });
  } catch (error) {
    console.error('❌ Error viewing resume for employer:', error);
    console.error('❌ Error stack:', error.stack);
    console.error('❌ Error message:', error.message);
    res.status(500).json({
      success: false,
      message: 'Failed to view resume',
      error: error.message
    });
  }
});

// Employer dashboard summary (parity with normal employer dashboard, Gulf-compatible)
router.get('/employer/dashboard', authenticateToken, async (req, res) => {
  try {
    const { Job, JobApplication, Company } = require('../config/index');

    if (!req.user || req.user.user_type !== 'employer') {
      return res.status(403).json({ success: false, message: 'Access denied. Only employers can view dashboard.' });
    }

    const employerId = req.user.id;

    // Employer jobs
    const jobs = await Job.findAll({
      where: { employerId },
      attributes: ['id', 'title', 'status', 'region', 'createdAt'],
      include: [{ model: Company, as: 'company', attributes: ['id', 'name', 'region'] }],
      order: [['createdAt', 'DESC']]
    });

    // Applications for employer jobs
    const applications = await JobApplication.findAll({
      where: { employerId },
      attributes: ['id', 'jobId', 'userId', 'status', 'appliedAt'],
      order: [['appliedAt', 'DESC']]
    });

    const activeJobs = jobs.filter(j => j.status === 'active' || !j.status).length;
    const totalApplications = applications.length;
    const reviewingApplications = applications.filter(a => a.status === 'reviewing').length;
    const shortlistedApplications = applications.filter(a => a.status === 'shortlisted').length;
    const hiredCandidates = applications.filter(a => a.status === 'hired').length;

    res.json({
      success: true,
      data: {
        activeJobs,
        totalJobs: jobs.length,
        totalApplications,
        reviewingApplications,
        shortlistedApplications,
        hiredCandidates,
        recentApplications: applications.slice(0, 5),
        recentJobs: jobs.slice(0, 5)
      }
    });
  } catch (error) {
    console.error('Error generating employer dashboard:', error);
    res.status(500).json({ success: false, message: 'Failed to fetch employer dashboard', error: error.message });
  }
});

// Employer endpoint to download resume from application
router.get('/employer/applications/:applicationId/resume/download', authenticateToken, async (req, res) => {
  try {
    console.log('🔍 Employer resume download request:', { applicationId: req.params.applicationId, userId: req.user?.id, userType: req.user?.user_type });
    
    const { JobApplication, Resume } = require('../config/index');
    const { applicationId } = req.params;
    
    // Check if user is an employer
    if (req.user.user_type !== 'employer') {
      console.log('❌ Access denied - user is not an employer:', req.user.user_type);
      return res.status(403).json({
        success: false,
        message: 'Access denied. Only employers can download resumes.'
      });
    }

    // Find the application and verify ownership
    console.log('🔍 Looking for application:', { applicationId, employerId: req.user.id });
    
    const application = await JobApplication.findOne({
      where: { 
        id: applicationId, 
        employer_id: req.user.id 
      },
      include: [
        {
          model: Resume,
          as: 'jobResume',
          attributes: ['id', 'title', 'metadata']
        }
      ]
    });

    console.log('🔍 Application found:', { 
      found: !!application, 
      hasResume: !!application?.jobResume,
      resumeId: application?.jobResume?.id,
      resumeTitle: application?.jobResume?.title
    });

    if (!application) {
      console.log('❌ Application not found or access denied');
      return res.status(404).json({
        success: false,
        message: 'Application not found or access denied'
      });
    }

    if (!application.jobResume) {
      console.log('❌ No resume found for this application');
      return res.status(404).json({
        success: false,
        message: 'No resume found for this application'
      });
    }

    const resume = application.jobResume;
    const metadata = resume.metadata || {};
    const filename = metadata.filename;
    const originalName = metadata.originalName;

    console.log('🔍 Resume metadata:', { filename, originalName, metadata });

    if (!filename) {
      console.log('❌ No filename in resume metadata');
      return res.status(404).json({
        success: false,
        message: 'Resume file not found'
      });
    }

    const filePath = path.join(__dirname, '../uploads/resumes', filename);
    console.log('🔍 File path:', filePath);
    
    // Check if file exists
    if (!fs.existsSync(filePath)) {
      console.log('❌ File does not exist on server:', filePath);
      return res.status(404).json({
        success: false,
        message: 'Resume file not found on server'
      });
    }

    console.log('✅ File exists, proceeding with download');

    // Increment download count
    const currentDownloads = resume.downloads || 0;
    console.log('🔍 Current downloads:', currentDownloads);
    await resume.update({
      downloads: currentDownloads + 1
    });

    // Check and consume quota for resume download
    try {
      const EmployerQuotaService = require('../services/employerQuotaService');
      await EmployerQuotaService.checkAndConsume(
        req.user.id,
        EmployerQuotaService.QUOTA_TYPES.RESUME_VIEWS,
        {
          activityType: 'resume_download',
          details: {
            resumeId: resume.id,
            candidateId: application.userId,
            applicationId: application.id
          },
          defaultLimit: 100
        }
      );
    } catch (quotaError) {
      console.error('Quota check failed for resume download:', quotaError);
      if (quotaError.code === 'QUOTA_LIMIT_EXCEEDED') {
        return res.status(429).json({
          success: false,
          message: 'Resume download quota exceeded. Please contact your administrator.'
        });
      }
      // For other quota errors, continue with download but log the issue
    }

    // Log resume download activity
    try {
      const EmployerActivityService = require('../services/employerActivityService');
      await EmployerActivityService.logResumeDownload(
        req.user.id,
        resume.id,
        application.userId,
        {
          ipAddress: req.ip,
          userAgent: req.get('User-Agent'),
          applicationId: application.id
        }
      );
    } catch (activityError) {
      console.error('Failed to log resume download activity:', activityError);
      // Don't fail the download if activity logging fails
    }

    // Set headers for file download
    res.setHeader('Content-Disposition', `attachment; filename="${originalName || filename}"`);
    res.setHeader('Content-Type', metadata.mimeType || 'application/octet-stream');

    console.log('🔍 Sending file:', filePath);
    console.log('🔍 Headers set:', {
      'Content-Disposition': res.getHeader('Content-Disposition'),
      'Content-Type': res.getHeader('Content-Type')
    });

    // Send file
    res.sendFile(filePath);
  } catch (error) {
    console.error('❌ Error downloading resume for employer:', error);
    console.error('❌ Error stack:', error.stack);
    console.error('❌ Error message:', error.message);
    res.status(500).json({
      success: false,
      message: 'Failed to download resume',
      error: error.message
    });
  }
});

// Avatar upload endpoint
router.post('/avatar', authenticateToken, avatarUpload.single('avatar'), async (req, res) => {
  try {
    console.log('🔍 Avatar upload request received');
    console.log('🔍 File:', req.file);
    console.log('🔍 User:', req.user.id);

    if (!req.file) {
      console.log('❌ No file uploaded');
      return res.status(400).json({
        success: false,
        message: 'No file uploaded'
      });
    }

    const filename = req.file.filename;
    const avatarUrl = `/uploads/avatars/${filename}`;
    
    console.log('🔍 Generated avatar URL:', avatarUrl);

    // Update user's avatar in database
    const updateResult = await req.user.update({ 
      avatar: avatarUrl,
      updatedAt: new Date()
    });
    
    console.log('🔍 Database update result:', updateResult);

    // Fetch updated user data and transform to camelCase format
    const updatedUser = await User.findByPk(req.user.id, {
      attributes: { exclude: ['password'] }
    });

    console.log('🔍 Updated user from database:', updatedUser.avatar);

    // Transform user data to camelCase format to match frontend expectations
    const userData = {
      id: updatedUser.id,
      email: updatedUser.email,
      firstName: updatedUser.first_name,
      lastName: updatedUser.last_name,
      userType: updatedUser.user_type,
      isEmailVerified: updatedUser.is_email_verified,
      accountStatus: updatedUser.account_status,
      lastLoginAt: updatedUser.last_login_at,
      companyId: updatedUser.company_id,
      phone: updatedUser.phone,
      avatar: updatedUser.avatar,
      currentLocation: updatedUser.current_location,
      headline: updatedUser.headline,
      summary: updatedUser.summary,
      profileCompletion: updatedUser.profile_completion,
      oauthProvider: updatedUser.oauth_provider,
      oauthId: updatedUser.oauth_id,
      createdAt: updatedUser.createdAt,
      updatedAt: updatedUser.updatedAt
    };

    console.log('🔍 Sending response with user data:', userData.avatar);

    res.status(200).json({
      success: true,
      message: 'Avatar uploaded successfully',
      data: { 
        avatarUrl, 
        user: userData 
      }
    });
  } catch (error) {
    console.error('❌ Error uploading avatar:', error);
    res.status(500).json({
      success: false,
      message: 'Failed to upload avatar: ' + error.message
    });
  }
});

// Job photo upload endpoint
router.post('/job-photos/upload', authenticateToken, jobPhotoUpload.single('photo'), async (req, res) => {
  try {
    console.log('🔍 Job photo upload request received');
    console.log('🔍 File:', req.file);
    console.log('🔍 User:', req.user.id);
    console.log('🔍 Body:', req.body);

    if (!req.file) {
      console.log('❌ No file uploaded');
      return res.status(400).json({
        success: false,
        message: 'No file uploaded'
      });
    }

    const { jobId, altText, caption, isPrimary, displayOrder } = req.body;
    
    if (!jobId) {
      return res.status(400).json({
        success: false,
        message: 'Job ID is required'
      });
    }

    // Check if user has permission to upload photos for this job
    const { Job } = require('../config/index');
    const job = await Job.findByPk(jobId);
    
    if (!job) {
      return res.status(404).json({
        success: false,
        message: 'Job not found'
      });
    }

    // Check if user is the employer of this job
    if (job.employerId !== req.user.id) {
      return res.status(403).json({
        success: false,
        message: 'You can only upload photos for your own jobs'
      });
    }

    const filename = req.file.filename;
    const filePath = `/uploads/job-photos/${filename}`;
    const fileUrl = `${process.env.BACKEND_URL || 'http://localhost:8000'}${filePath}`;
    
    console.log('🔍 Generated job photo URL:', fileUrl);

    // Create job photo record
    const { JobPhoto } = require('../config/index');
    const jobPhoto = await JobPhoto.create({
      jobId: jobId,
      filename: req.file.originalname,
      filePath: filePath,
      fileUrl: fileUrl,
      fileSize: req.file.size,
      mimeType: req.file.mimetype,
      altText: altText || `Job photo for ${job.title}`,
      caption: caption || '',
      displayOrder: parseInt(displayOrder) || 0,
      isPrimary: isPrimary === 'true' || isPrimary === true,
      isActive: true,
      uploadedBy: req.user.id,
      metadata: {
        originalName: req.file.originalname,
        uploadDate: new Date().toISOString(),
        uploaderId: req.user.id,
        uploaderEmail: req.user.email
      }
    });

    console.log('✅ Job photo created successfully:', jobPhoto.id);

    res.status(201).json({
      success: true,
      data: {
        id: jobPhoto.id,
        photoId: jobPhoto.id,
        filename: filename,
        fileUrl: fileUrl,
        fileSize: req.file.size,
        originalName: req.file.originalname,
        altText: jobPhoto.altText,
        caption: jobPhoto.caption,
        isPrimary: jobPhoto.isPrimary,
        displayOrder: jobPhoto.displayOrder
      },
      message: 'Job photo uploaded successfully'
    });
  } catch (error) {
    console.error('❌ Error uploading job photo:', error);
    res.status(500).json({
      success: false,
      message: 'Failed to upload job photo: ' + error.message
    });
  }
});

// Get job photos endpoint
router.get('/jobs/:jobId/photos', async (req, res) => {
  try {
    const { jobId } = req.params;
    const { JobPhoto } = require('../config/index');
    
    const photos = await JobPhoto.findAll({
      where: { 
        jobId: jobId,
        isActive: true 
      },
      order: [['displayOrder', 'ASC'], ['createdAt', 'ASC']]
    });

    res.json({
      success: true,
      data: photos
    });
  } catch (error) {
    console.error('Error fetching job photos:', error);
    res.status(500).json({
      success: false,
      message: 'Failed to fetch job photos'
    });
  }
});

// Delete job photo endpoint
router.delete('/job-photos/:photoId', authenticateToken, async (req, res) => {
  try {
    const { photoId } = req.params;
    
    // Validate photoId
    if (!photoId || photoId === 'undefined' || photoId === 'null') {
      return res.status(400).json({
        success: false,
        message: 'Invalid photo ID provided'
      });
    }
    
    const { JobPhoto, Job } = require('../config/index');
    
    // Find the photo
    const photo = await JobPhoto.findByPk(photoId, {
      include: [{
        model: Job,
        as: 'job',
        attributes: ['id', 'employerId', 'title']
      }]
    });
    
    if (!photo) {
      return res.status(404).json({
        success: false,
        message: 'Photo not found'
      });
    }

    // Check if user has permission to delete this photo
    if (photo.job.employerId !== req.user.id) {
      return res.status(403).json({
        success: false,
        message: 'You can only delete photos from your own jobs'
      });
    }

    // Delete the photo file from filesystem
    const fullPath = path.join(__dirname, '..', photo.filePath);
    if (fs.existsSync(fullPath)) {
      fs.unlinkSync(fullPath);
      console.log('✅ Deleted photo file:', fullPath);
    }

    // Delete the photo record from database
    await photo.destroy();

    res.json({
      success: true,
      message: 'Photo deleted successfully'
    });
  } catch (error) {
    console.error('Error deleting job photo:', error);
    res.status(500).json({
      success: false,
      message: 'Failed to delete job photo'
    });
  }
});

// Error handling middleware for multer
router.use((error, req, res, next) => {
  if (error instanceof multer.MulterError) {
    console.error('❌ Multer error:', error);
    if (error.code === 'LIMIT_FILE_SIZE') {
      return res.status(400).json({
        success: false,
        message: 'File too large. Maximum size is 2MB.'
      });
    }
    return res.status(400).json({
      success: false,
      message: 'File upload error: ' + error.message
    });
  }
  next(error);
});

module.exports = router;<|MERGE_RESOLUTION|>--- conflicted
+++ resolved
@@ -1296,7 +1296,6 @@
     let applications;
     try {
       applications = await JobApplication.findAll({
-<<<<<<< HEAD
         where: { employerId: req.user.id },
         include: [
           {
@@ -1341,73 +1340,6 @@
         ],
         order: [['appliedAt', 'DESC']]
       });
-=======
-      where: { employer_id: req.user.id },
-      include: [
-        {
-          model: Job,
-          as: 'job',
-          include: [
-            {
-              model: Company,
-              as: 'company',
-              attributes: ['id', 'name', 'industry', 'company_size', 'website', 'contact_email', 'contact_phone']
-            }
-          ]
-        },
-        {
-          model: User,
-          as: 'applicant',
-          attributes: [
-            'id', 'first_name', 'last_name', 'email', 'phone', 'avatar',
-            'headline', 'summary', 'skills', 'languages', 'certifications',
-            'current_location', 'willing_to_relocate', 'expected_salary',
-            'notice_period', 'date_of_birth', 'gender', 'social_links',
-            'profile_completion', 'verification_level', 'last_profile_update'
-          ],
-          include: [
-            {
-              model: WorkExperience,
-              as: 'workExperiences',
-              attributes: [
-                'id', 'jobTitle', 'location', 'startDate', 'endDate', 'isCurrent',
-                'achievements', 'skills', 'salary', 'salaryCurrency'
-              ],
-              order: [['startDate', 'DESC']]
-            },
-            {
-              model: Education,
-              as: 'educations',
-              attributes: [
-                'id', 'institution', 'degree', 'fieldOfStudy', 'location',
-                'startDate', 'endDate', 'isCurrent', 'cgpa', 'description',
-                'achievements', 'grade', 'percentage'
-              ],
-              order: [['startDate', 'DESC']]
-            }
-          ]
-        },
-        {
-          model: Resume,
-          as: 'jobResume',
-          attributes: [
-            'id', 'title', 'summary', 'objective', 'skills', 'languages',
-            'certifications', 'projects', 'achievements', 'isDefault',
-            'isPublic', 'views', 'downloads', 'lastUpdated', 'metadata'
-          ]
-        },
-        {
-          model: CoverLetter,
-          as: 'jobCoverLetter',
-          attributes: [
-            'id', 'title', 'content', 'summary', 'isDefault',
-            'isPublic', 'views', 'downloads', 'lastUpdated', 'metadata'
-          ]
-        }
-      ],
-      order: [['appliedAt', 'DESC']]
-    });
->>>>>>> c2d8c46e
       console.log('✅ Sequelize query completed successfully');
     } catch (queryError) {
       console.error('❌ Sequelize query failed:', queryError);
