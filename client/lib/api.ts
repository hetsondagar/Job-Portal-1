--- conflicted
+++ resolved
@@ -277,22 +277,6 @@
     if (!response.ok) {
       console.error('❌ API error:', { url, status: response.status, statusText: response.statusText, body: data });
       
-<<<<<<< HEAD
-      // Create a more detailed error message
-      let errorMessage = 'Request failed';
-      if (data && data.message) {
-        errorMessage = data.message;
-      } else if (data && data.error) {
-        errorMessage = data.error;
-      } else {
-        errorMessage = `Request failed (${response.status})`;
-      }
-      
-      const error = new Error(errorMessage);
-      (error as any).status = response.status;
-      (error as any).data = data;
-      throw error;
-=======
       // Handle rate limiting specifically
       if (response.status === 429) {
         console.warn('⚠️ Rate limit exceeded - too many requests');
@@ -306,7 +290,6 @@
       }
       
       throw new Error((data && data.message) || `Request failed (${response.status}): ${response.statusText}`);
->>>>>>> 14414eb6
     }
 
     console.log('✅ handleResponse - Success:', data);
@@ -602,7 +585,28 @@
     return this.handleResponse<any>(response);
   }
 
-<<<<<<< HEAD
+  // Job application endpoint
+  async applyJob(jobId: string, applicationData?: {
+    coverLetter?: string;
+    expectedSalary?: number;
+    noticePeriod?: number;
+    availableFrom?: string;
+    isWillingToRelocate?: boolean;
+    preferredLocations?: string[];
+    resumeId?: string;
+  }): Promise<ApiResponse<{ applicationId: string; status: string; appliedAt: string }>> {
+    const response = await fetch(`${API_BASE_URL}/jobs/${jobId}/apply`, {
+      method: 'POST',
+      headers: {
+        ...this.getAuthHeaders(),
+        'Content-Type': 'application/json',
+      },
+      body: JSON.stringify(applicationData || {}),
+    });
+
+    return this.handleResponse<{ applicationId: string; status: string; appliedAt: string }>(response);
+  }
+
   async getEmployerJobs(params?: {
     page?: number;
     limit?: number;
@@ -640,7 +644,43 @@
 
 
 
-=======
+  async getEmployerJobs(params?: {
+    page?: number;
+    limit?: number;
+    status?: string;
+    search?: string;
+    sortBy?: string;
+    sortOrder?: string;
+  }): Promise<ApiResponse<any>> {
+    // Retain logging for debugging
+    console.log('🔍 API: Fetching employer jobs with params:', params);
+    const queryParams = new URLSearchParams();
+
+    if (params?.page !== undefined) queryParams.append('page', params.page.toString());
+    if (params?.limit !== undefined) queryParams.append('limit', params.limit.toString());
+    if (params?.status) queryParams.append('status', params.status);
+    if (params?.search) queryParams.append('search', params.search);
+    if (params?.sortBy) queryParams.append('sortBy', params.sortBy);
+    if (params?.sortOrder) queryParams.append('sortOrder', params.sortOrder);
+
+    const url = `/jobs/employer/manage-jobs${queryParams.toString() ? `?${queryParams.toString()}` : ''}`;
+    const response = await fetch(`${API_BASE_URL}${url}`, {
+      method: 'GET',
+      headers: this.getAuthHeaders(),
+    });
+    return this.handleResponse<any>(response);
+  }
+
+  async getJobForEdit(jobId: string): Promise<ApiResponse<any>> {
+    // Retain logging for debugging
+    console.log('🔍 API: Fetching job for edit:', jobId);
+    const response = await fetch(`${API_BASE_URL}/jobs/edit/${jobId}`, {
+      method: 'GET',
+      headers: this.getAuthHeaders(),
+    });
+    return this.handleResponse<any>(response);
+  }
+
   // Job application endpoint
   async applyJob(jobId: string, applicationData?: {
     coverLetter?: string;
@@ -662,8 +702,6 @@
 
     return this.handleResponse<{ applicationId: string; status: string; appliedAt: string }>(response);
   }
-
->>>>>>> 14414eb6
   // Utility methods
   isAuthenticated(): boolean {
     if (typeof window === 'undefined') return false;
