--- conflicted
+++ resolved
@@ -36,38 +36,20 @@
         setIsChecking(true)
         return
       }
-<<<<<<< HEAD
       
-      // Check if user is an employer or admin (admins are allowed into employer area)
-      if (user.userType !== 'employer' && user.userType !== 'admin') {
-        console.log('❌ User is not employer, userType:', user.userType)
-        if (user.userType === 'jobseeker') {
-          console.log('🔄 Redirecting jobseeker to jobseeker dashboard')
-          router.push('/dashboard')
-        } else {
-          console.log('🔄 Unknown user type, redirecting to login')
-          router.push('/login')
-        }
-        return
-      }
-      
-      console.log('✅ User is employer/admin, allowing access to employer dashboard')
-      setIsChecking(false)
-=======
       // No token and no user → go to employer-login
       router.replace('/employer-login')
       return
     }
 
-    // We have a user
-    if (user.userType !== 'employer') {
+    // We have a user - check if they're employer or admin
+    if (user.userType !== 'employer' && user.userType !== 'admin') {
       if (user.userType === 'jobseeker') {
         router.replace('/dashboard')
       } else {
         router.replace('/login')
       }
       return
->>>>>>> 998b8047
     }
 
     // Auth OK
