--- conflicted
+++ resolved
@@ -124,9 +124,8 @@
     coverLetter: '',
     willingToRelocate: false
   })
-<<<<<<< HEAD
   
-  // Filter states
+  // Filter states for job filtering functionality
   const [filters, setFilters] = useState({
     department: 'all',
     location: 'all', 
@@ -134,7 +133,7 @@
     salary: 'all'
   })
   const [filteredJobs, setFilteredJobs] = useState<any[]>([])
-=======
+  
   const [appliedJobs, setAppliedJobs] = useState<Set<number>>(new Set())
   const [companyStats, setCompanyStats] = useState<{
     profileViews: number;
@@ -207,7 +206,6 @@
       })
     }
   }, [companyId, company, companyJobs])
->>>>>>> 1c6981c2
 
   // Simple computed values without useMemo to avoid React error #310
   const getLocationDisplay = () => {
